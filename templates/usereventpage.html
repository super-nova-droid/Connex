<!DOCTYPE html>
<html lang="en">
<head>
    <meta charset="UTF-8">
    <meta name="viewport" content="width=device-width, initial-scale=1.0">
    <title>Events Page</title>
    <style>
        body {
            margin: 0;
            padding: 0;
            font-family: 'Poppins', sans-serif;
            overflow-x: hidden;
            position: relative;
            color: #FFE6F0;
            min-height: 100vh;
            display: flex;
            flex-direction: column;
        }
        
        .content-wrapper {
            position: relative;
            z-index: 10;
        }
        
        /* Main wrapper to push content down from fixed navbar */
        .page-main-wrapper {
            padding-top: 40px;
            margin: 0 40px;
            flex-grow: 1;
            display: flex;
            flex-direction: column;
            min-height: calc(100vh - 100px);
        }

        .container {
            display: flex;
            gap: 30px;
            flex-grow: 1;
            align-items: flex-start;
            position: relative;
        }
        
        .sidebar {
            width: 200px;
            background: rgba(255, 255, 255, 0.1);
            backdrop-filter: blur(15px);
            -webkit-backdrop-filter: blur(15px);
            border: 1px solid rgba(255, 255, 255, 0.2);
            padding: 24px 12px;
            border-radius: 16px;
            margin-bottom: 32px;
            box-shadow: 0 8px 32px rgba(0,0,0,0.3);
            height: fit-content;
            position: sticky; 
            top: 120px;
            align-self: flex-start;
            z-index: 10;
        }
        
        .sidebar h3 {
            font-size: 18px;
            margin-bottom: 16px;
            text-align: center;
            color: #ffffff;
            font-weight: 600;
        }
        
        .filter-btn {
            width: 100%;
            background: rgba(255, 255, 255, 0.1);
            backdrop-filter: blur(10px);
            -webkit-backdrop-filter: blur(10px);
            border: 2px solid rgba(255, 255, 255, 0.3);
            border-radius: 12px;
            padding: 12px 16px;
            margin-bottom: 10px;
            font-size: 15px;
            color: #ffffff;
            cursor: pointer;
            text-align: left;
            transition: all 0.3s ease;
            font-family: 'Poppins', sans-serif;
        }
        
        .filter-btn:hover {
            background: rgba(255, 255, 255, 0.2);
            border-color: rgba(255, 255, 255, 0.5);
            transform: translateY(-1px);
        }
        
        .filter-btn.active {
            background: rgba(180, 100, 140, 0.4);
            border-color: rgba(180, 100, 140, 0.6);
            color: #ffffff;
        }
        
        .main-content {
            flex: 1;
            background: rgba(255, 255, 255, 0.1);
            backdrop-filter: blur(15px);
            -webkit-backdrop-filter: blur(15px);
            border: 1px solid rgba(255, 255, 255, 0.2);
            padding: 30px;
            margin-bottom: 32px;
            border-radius: 20px;
            box-shadow: 0 8px 32px rgba(0,0,0,0.3);
            overflow-y: auto;
            display: flex;
            flex-direction: column;
            flex-grow: 1;
            max-height: calc(100vh - 180px);
        }
        
        .events-title {
            font-size: 48px;
            font-weight: bold;
            margin-bottom: 30px;
            text-align: center;
            color: #ffffff;
        }
        
        .events-grid {
            display: grid;
            grid-template-columns: repeat(auto-fill, minmax(280px, 1fr));
            gap: 25px;
            flex-grow: 1;
        }
        
        .event-card {
            background: rgba(255, 255, 255, 0.1);
            backdrop-filter: blur(15px);
            -webkit-backdrop-filter: blur(15px);
            border: 1px solid rgba(255, 255, 255, 0.2);
            border-radius: 16px;
            box-shadow: 0 4px 20px rgba(0,0,0,0.1);
            padding: 20px;
            display: flex;
            flex-direction: column;
            align-items: center;
            transition: all 0.3s ease;
        }

        .event-card:hover {
            transform: translateY(-3px) scale(1.02);
            box-shadow: 0 8px 32px rgba(0,0,0,0.2);
        }
        
        .event-img {
            width: 100%;
            height: 160px;
            object-fit: cover;
            border-radius: 12px;
            margin-bottom: 15px;
            border: 1px solid rgba(255, 255, 255, 0.2);
        }
        
        .event-title-card {
            font-size: 18px;
            font-weight: 600;
            margin-bottom: 15px;
            text-align: center;
            color: #ffffff;
        }
        
        .event-detail-btn {
            background: rgba(255, 255, 255, 0.1);
            border: 2px solid #ff7bbd;
            color: #ff7bbd;
            border-radius: 8px;
            padding: 10px 20px;
            font-size: 14px;
            font-weight: 600;
            cursor: pointer;
            margin-top: 8px;
            text-decoration: none;
            transition: all 0.3s ease;
            backdrop-filter: blur(5px);
            -webkit-backdrop-filter: blur(5px);
            position: relative;
            overflow: hidden;
            z-index: 1;
        }

        .event-detail-btn:hover {
            color: #ffffff;
            transform: translateY(-1px);
        }

        .event-detail-btn::before {
            content: "";
            position: absolute;
            height: 120%;
            width: 0%;
            top: -10%;
            left: -50%;
            transform: skewX(45deg);
            background: linear-gradient(135deg, 
                rgba(164, 58, 122, 0.9) 0%, 
                rgba(209, 70, 142, 0.9) 50%, 
                rgba(180, 100, 140, 0.9) 100%
            );
            z-index: -1;
            transition: all 0.6s;
        }

        .event-detail-btn:hover::before {
            width: 200%;
        }

        /* Flash message styling */
        .message-container {
            margin-bottom: 20px;
            min-height: 30px;
            text-align: center;
        }
        
        .message {
            padding: 15px 20px;
            border-radius: 12px;
            font-size: 16px;
            margin-bottom: 10px;
            display: inline-block;
            max-width: 90%;
            text-align: left;
            backdrop-filter: blur(10px);
            -webkit-backdrop-filter: blur(10px);
            border: 1px solid rgba(255, 255, 255, 0.2);
        }
        
        .message.success {
            background-color: rgba(40, 167, 69, 0.2);
            color: #ffffff;
            border-color: rgba(40, 167, 69, 0.4);
        }
        
        .message.error {
            background-color: rgba(220, 53, 69, 0.2);
            color: #ffffff;
            border-color: rgba(220, 53, 69, 0.4);
        }
        
        .message.warning {
            background-color: rgba(255, 193, 7, 0.2);
            color: #ffffff;
            border-color: rgba(255, 193, 7, 0.4);
        }
        
        .message.info {
            background-color: rgba(23, 162, 184, 0.2);
            color: #ffffff;
            border-color: rgba(23, 162, 184, 0.4);
        }

        @media (max-width: 900px) {
            .page-main-wrapper {
                margin: 0 20px;
                padding-top: 20px;
            }
            .container {
                flex-direction: column;
                gap: 20px;
            }
            .sidebar {
                width: 100%;
                margin: 0 auto;
                padding: 16px 12px;
                order: 2;
                position: static;
                top: auto;
                align-self: auto;
            }
            .main-content {
                padding: 20px;
                order: 1;
                max-height: none;
                overflow-y: visible;
            }
            .events-title {
                font-size: 36px;
                margin-bottom: 20px;
            }
            .events-grid {
                grid-template-columns: repeat(auto-fill, minmax(200px, 1fr));
                gap: 15px;
            }
            .event-img {
<<<<<<< HEAD
                height: 40px;
                width: 70px
                
=======
                height: 120px;
>>>>>>> 31a15f88
            }

            .event-title-card {
                font-size: 16px;
            }
            .event-detail-btn {
                padding: 8px 16px;
                font-size: 12px;
            }
        }
        
        @media (max-width: 500px) {
            .page-main-wrapper {
                margin: 0 10px;
            }
            .sidebar {
                width: 100%;
            }
            .events-grid {
                grid-template-columns: 1fr;
            }
        }
    </style>
</head>
<body>
      {% include "includes/bg.html" %}
    <div class="content-wrapper">
        {% include "includes/navbar.html" %}
    <div class="page-main-wrapper">
        {# Flash messages display here #}
        <div class="message-container">
            {% with messages = get_flashed_messages(with_categories=true) %}
                {% if messages %}
                    {% for category, message in messages %}
                        <div class="message {{ category }}">{{ message }}</div>
                    {% endfor %}
                {% endif %}
            {% endwith %}
        </div>

        <div class="container">
            <aside class="sidebar">
                <h3>Filter Events</h3>
                <button class="filter-btn" data-filter="Education">Education</button>
                <button class="filter-btn" data-filter="Fitness">Fitness</button>
                <button class="filter-btn" data-filter="Recreation">Recreation</button>
                <button class="filter-btn" data-filter="Food">Food</button>
                <button class="filter-btn" data-filter="Music">Music</button> 
                <button class="filter-btn" data-filter="Social">Social</button> 
                <button class="filter-btn" data-filter="All">All</button>
            </aside>

            <main class="main-content">
                <div class="events-title">Events</div>
                <div class="events-grid">
                    {% for event in events %}
                    <div class="event-card" data-category="{{ event.category }}">
                        {% if event['event_id'] %}
<<<<<<< HEAD
                        <img src="/get_event_image/{{ event['event_id'] }}" class="event-img">
=======
                        <img src="/get_event_image/{{ event['event_id'] }}" class="event-img" alt="{{ event.Title }}">
>>>>>>> 31a15f88
                        {% else %}
                        <!-- Fallback image if no image data is available -->
                        <img src="https://placehold.co/400x250/cccccc/333333?text=No+Image" 
                             alt="No image available" 
                             class="event-img">
                        {% endif %}
                        <div class="event-title-card">{{ event.Title }}</div>
                        <a href="{{ url_for('event_details', event_id=event.event_id) }}" class="event-detail-btn">Event Detail</a>
                    </div>
                    {% endfor %}
                </div>
            </main>
        </div>
    </div>

    <script>
        document.addEventListener('DOMContentLoaded', function() {
            const filterButtons = document.querySelectorAll('.filter-btn');
            const eventsGrid = document.querySelector('.events-grid'); // Get the grid container
            
            // Function to filter and sort events
            function filterAndSortEvents(category) {
                const eventCards = Array.from(eventsGrid.querySelectorAll('.event-card')); // Get live list
                const filteredCards = [];
                const hiddenCards = [];

                eventCards.forEach(card => {
                    if (category === 'All' || card.getAttribute('data-category') === category) {
                        filteredCards.push(card);
                    } else {
                        hiddenCards.push(card);
                    }
                });

                // Sort filtered cards by EventID (assuming smaller ID means older event, or you can add date parsing here)
                // For a robust sorting, you'd need event dates/times available in data attributes or parsed from content.
                // For now, let's just re-append them in order they appear in filteredCards
                filteredCards.sort((a, b) => {
                    // Extract EventID from the link in the card
                    const aId = parseInt(a.querySelector('.event-detail-btn').href.split('/').pop());
                    const bId = parseInt(b.querySelector('.event-detail-btn').href.split('/').pop());
                    return aId - bId; // Sort by ID
                });


                // Clear current grid and append sorted/filtered elements
                eventsGrid.innerHTML = '';
                filteredCards.forEach(card => {
                    eventsGrid.appendChild(card);
                    card.style.display = ''; // Ensure visible
                });
                hiddenCards.forEach(card => {
                    eventsGrid.appendChild(card); // Re-append hidden ones to maintain DOM order
                    card.style.display = 'none'; // Ensure hidden
                });
            }

            filterButtons.forEach(btn => {
                btn.addEventListener('click', function() {
                    // Remove 'active' from all buttons
                    filterButtons.forEach(b => b.classList.remove('active'));
                    // Add 'active' to clicked button
                    btn.classList.add('active');
                    const category = btn.getAttribute('data-filter'); // Use data-filter attribute
                    filterAndSortEvents(category);
                });
            });

            // Set 'All' as active and filter by 'All' on initial load
            const allBtn = Array.from(filterButtons).find(b => b.getAttribute('data-filter') === 'All');
            if (allBtn) {
                allBtn.classList.add('active');
                filterAndSortEvents('All');
            }
        });
    </script>
    </div>
</body>
</html><|MERGE_RESOLUTION|>--- conflicted
+++ resolved
@@ -284,13 +284,9 @@
                 gap: 15px;
             }
             .event-img {
-<<<<<<< HEAD
                 height: 40px;
                 width: 70px
                 
-=======
-                height: 120px;
->>>>>>> 31a15f88
             }
 
             .event-title-card {
@@ -349,11 +345,7 @@
                     {% for event in events %}
                     <div class="event-card" data-category="{{ event.category }}">
                         {% if event['event_id'] %}
-<<<<<<< HEAD
                         <img src="/get_event_image/{{ event['event_id'] }}" class="event-img">
-=======
-                        <img src="/get_event_image/{{ event['event_id'] }}" class="event-img" alt="{{ event.Title }}">
->>>>>>> 31a15f88
                         {% else %}
                         <!-- Fallback image if no image data is available -->
                         <img src="https://placehold.co/400x250/cccccc/333333?text=No+Image" 
