--- conflicted
+++ resolved
@@ -11,30 +11,6 @@
     <div class="sul-container">
         <div class="sul-form-section">
             <h1>Get Started Now</h1>
-<<<<<<< HEAD
-            <p>Enter your credentials to create your account</p>
-
-            <!-- Signup Form -->
-            <form method="POST" action="{{ url_for('signup') }}">
-                <input type="text" name="username" placeholder="Username" required>
-                <input type="password" name="password" placeholder="Password" required>
-                <input type="password" name="confirm_password" placeholder="Confirm Password" required>
-                <input type="email" name="email" placeholder="Email" required  required pattern="[a-z0-9._%+-]+@[a-z0-9.-]+\.[a-z]{2,}$">
-                <input type="date" name="dob" placeholder="Date of Birth" required>
-                <select name="location_id" required>
-                    <option value="" disabled selected>Select your Community Centre</option>
-                    {% for location in locations %}
-                        <option value="{{ location.location_id }}">{{ location.location_name }} - {{ location.address }}</option>
-                    {% endfor %}
-                </select>
-                <label style="margin-top: 10px;">
-                    <input type="checkbox" name="is_volunteer"> Sign up as volunteer
-                </label>
-                <button class="sul-signup-btn" type="submit">Signup</button>
-            </form>
-
-            <!-- Social Buttons -->
-=======
             <p>Enter your Credentials to create your account</p>
             <input type="text" placeholder="Username">
             <input type="password" placeholder="Password">
@@ -46,7 +22,6 @@
                 <input type="checkbox"> Sign up as volunteer
             </label>
             <button class="sul-signup-btn" type="button" onclick="window.location.href='{{ url_for('login') }}';">Signup</button>
->>>>>>> 6b17473e
             <div class="sul-social-buttons">
                 <button type="button"><img src="{{ url_for('static', filename='images/google-icon.png') }}" alt="Google"> Sign up with Google</button>
                 <button type="button"><img src="{{ url_for('static', filename='images/apple-icon.png') }}" alt="Apple"> Sign up with Apple</button>
