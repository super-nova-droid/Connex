<!DOCTYPE html>
<html lang="en">
<head>
    <meta charset="UTF-8">
    <meta name="viewport" content="width=device-width, initial-scale=1.0">
    <title>Signup Page</title>
    <link rel="stylesheet" href="{{ url_for('static', filename='css/styles.css') }}">
    <style>
        /* This is the minimal change to make the form section scrollable */
        .sul-form-section {
            max-height: 100vh; /* Allow it to take up to the full viewport height */
            overflow-y: auto;  /* Enable vertical scrolling */
        }
    </style>
</head>
<body>
    <div class="sul-container">
        <div class="sul-form-section">
            <h1>Get Started Now</h1>
            <p>Enter your credentials to create your account</p>

            <!-- Flash messages display -->
            {% with messages = get_flashed_messages(with_categories=true) %}
                {% if messages %}
                    {% for category, message in messages %}
                        <div class="flash-message flash-{{ category }}">
                            {{ message }}
                        </div>
                    {% endfor %}
                {% endif %}
            {% endwith %}
            
            <style>
                .flash-message {
                    margin-bottom: 10px;
                    padding: 10px;
                    border-radius: 5px;
                    border: 1px solid;
                }
                .flash-success {
                    background-color: #d4edda;
                    color: #155724;
                    border-color: #c3e6cb;
                }
                .flash-info {
                    background-color: #d1ecf1;
                    color: #0c5460;
                    border-color: #bee5eb;
                }
                .flash-error {
                    background-color: #f8d7da;
                    color: #721c24;
                    border-color: #f5c6cb;
                }
                
                /* Dropdown styling */
                .dropdown-container {
                    position: relative;
                    margin: 15px 0;
                }
                
                select[name="location_id"] {
                    width: 100%;
                    padding: 12px 16px;
                    border: 2px solid #e0e0e0;
                    border-radius: 8px;
                    background-color: #fff;
                    font-size: 16px;
                    font-family: inherit;
                    color: #333;
                    cursor: pointer;
                    transition: all 0.3s ease;
                    appearance: none;
                    background-image: url("data:image/svg+xml;charset=UTF-8,%3csvg xmlns='http://www.w3.org/2000/svg' viewBox='0 0 24 24' fill='none' stroke='currentColor' stroke-width='2' stroke-linecap='round' stroke-linejoin='round'%3e%3cpolyline points='6,9 12,15 18,9'%3e%3c/polyline%3e%3c/svg%3e");
                    background-repeat: no-repeat;
                    background-position: right 12px center;
                    background-size: 20px;
                    padding-right: 45px;
                }
                
                select[name="location_id"]:focus {
                    outline: none;
                    border-color: #ff6b6b;
                    box-shadow: 0 0 0 3px rgba(255, 107, 107, 0.1);
                    background-color: #fafafa;
                }
                
                select[name="location_id"]:hover {
                    border-color: #ff6b6b;
                    background-color: #fafafa;
                }
                
                select[name="location_id"] option {
                    padding: 12px;
                    font-size: 15px;
                    background-color: #fff;
                    color: #333;
                }
                
                select[name="location_id"] option:first-child {
                    color: #999;
                    font-style: italic;
                }
                
                select[name="location_id"] option:hover {
                    background-color: #ff6b6b;
                    color: white;
                }
                
                /* Label styling for dropdown */
                .dropdown-label {
                    display: block;
                    margin-bottom: 8px;
                    font-weight: 600;
                    color: #333;
                    font-size: 14px;
                    text-transform: uppercase;
                    letter-spacing: 0.5px;
                }
            </style>

            <!-- Signup Form -->
            <form method="POST" action="{{ url_for('signup') }}">
                <input type="text" name="username" placeholder="Username" required
                        value="{{ prefill_username or '' }}">
                <input type="password" name="password" placeholder="Password" required>
                <input type="password" name="confirm_password" placeholder="Confirm Password" required>
<<<<<<< HEAD
                <input type="email" name="email" placeholder="Email (optional)" pattern="[a-z0-9._%+-]+@[a-z0-9.-]+\.[a-z]{2,}$"
                       value="{{ prefill_email or '' }}">
=======
                <input type="email" name="email" placeholder="Email" required pattern="[a-z0-9._%+-]+@[a-z0-9.-]+\.[a-z]{2,}$"
                        value="{{ prefill_email or '' }}">
>>>>>>> 790b46a8
                <input type="date" name="dob" placeholder="Date of Birth" required>
                
                <div class="dropdown-container">
                    <label for="location_id" class="dropdown-label">Community Centre</label>
                    <select name="location_id" id="location_id" required>
                        <option value="" disabled selected>Choose your preferred location...</option>
                        {% for location in locations %}
                            <option value="{{ location.location_id }}">{{ location.location_name }} - {{ location.address }}</option>
                        {% endfor %}
                    </select>
                </div>
                
                <label style="margin-top: 10px;">
                    <input type="checkbox" name="is_volunteer">Sign up as volunteer
                </label>
                <div style="font-size: 12px; color: #666; margin: 10px 0; text-align: center;">
                    <em>Note: If you don't provide an email, you'll set up security questions instead.</em>
                </div>
                <button class="sul-signup-btn" type="submit">Signup</button>
            </form>

            <!-- Social Buttons -->
            <div class="sul-social-buttons" style="margin-top: 1em;">
                <a href="{{ url_for('google.login') }}" style="text-decoration: none; display: inline-block; padding: 8px 16px; border: 1px solid #ccc; border-radius: 4px; background: #fff;">
                    <img src="{{ url_for('static', filename='images/google-icon.jpeg') }}" alt="Google" style="height: 20px; vertical-align: middle; margin-right: 8px;">
                    <span style="vertical-align: middle;">Sign up with Google</span>
                </a>
            </div>

            <!-- Login Redirect -->
            <div class="sul-social-buttons" style="margin-top: 1em;">
                Already have an account? <a href="{{ url_for('login') }}">Login</a>
            </div>
        </div>

        <!-- Right Side Image -->
        <div class="sul-image-section">
            <img src="{{ url_for('static', filename='images/AlbedoBase_XL_give_me_a_generix_pastel_colour_brown_and_pink_a_2.jpg') }}" alt="Background Image">
        </div>
    </div>
</body>
</html><|MERGE_RESOLUTION|>--- conflicted
+++ resolved
@@ -125,13 +125,10 @@
                         value="{{ prefill_username or '' }}">
                 <input type="password" name="password" placeholder="Password" required>
                 <input type="password" name="confirm_password" placeholder="Confirm Password" required>
-<<<<<<< HEAD
+
                 <input type="email" name="email" placeholder="Email (optional)" pattern="[a-z0-9._%+-]+@[a-z0-9.-]+\.[a-z]{2,}$"
                        value="{{ prefill_email or '' }}">
-=======
-                <input type="email" name="email" placeholder="Email" required pattern="[a-z0-9._%+-]+@[a-z0-9.-]+\.[a-z]{2,}$"
-                        value="{{ prefill_email or '' }}">
->>>>>>> 790b46a8
+
                 <input type="date" name="dob" placeholder="Date of Birth" required>
                 
                 <div class="dropdown-container">
