--- conflicted
+++ resolved
@@ -367,7 +367,6 @@
                     <div class="validation-message" id="email-error"></div>
                 </div>
 
-<<<<<<< HEAD
                 <div class="input-container">
                     <input type="date" name="dob" placeholder="Date of Birth" required
                            value="{{ prefill_dob or '' }}" id="dob" max="{{ max_date }}">
@@ -392,18 +391,6 @@
                         </select>
                     </div>
                     <div class="validation-message" id="location_id-error"></div>
-=======
-                <input type="date" name="dob" placeholder="Date of Birth" required>
-                
-                <div class="dropdown-container">
-                    <label for="location_id" class="dropdown-label">Community Centre</label>
-                    <select name="location_id" id="location_id" required>
-                        <option value="" disabled selected>Choose your preferred location...</option>
-                        {% for location in locations %}
-                            <option value="{{ location.location_id }}">{{ location.location_name }} - {{ location.full_address }}</option>
-                        {% endfor %}
-                    </select>
->>>>>>> 8592c796
                 </div>
                 
                 <div style="display: flex; justify-content: space-between; align-items: center; margin-top: 10px;">
