<!DOCTYPE html>
<html lang="en">
<head>
    <meta charset="UTF-8">
    <meta name="viewport" content="width=device-width, initial-scale=1.0">
    <title>Signup Page</title>
    <link rel="stylesheet" href="{{ url_for('static', filename='css/styles.css') }}">
</head>
<body>
    <div class="sul-container">
        <div class="sul-form-section">
            <h1>Get Started Now</h1>
            <a href=/error>Go to Error Page</a>
            <p>Enter your credentials to create your account</p>

<<<<<<< HEAD
            
=======
            <!-- Flash messages display -->
            {% with messages = get_flashed_messages(with_categories=true) %}
                {% if messages %}
                    {% for category, message in messages %}
                        <div class="flash-message flash-{{ category }}">
                            {{ message }}
                        </div>
                    {% endfor %}
                {% endif %}
            {% endwith %}
            
            <style>
                .flash-message {
                    margin-bottom: 10px;
                    padding: 10px;
                    border-radius: 5px;
                    border: 1px solid;
                }
                .flash-success {
                    background-color: #d4edda;
                    color: #155724;
                    border-color: #c3e6cb;
                }
                .flash-info {
                    background-color: #d1ecf1;
                    color: #0c5460;
                    border-color: #bee5eb;
                }
                .flash-error {
                    background-color: #f8d7da;
                    color: #721c24;
                    border-color: #f5c6cb;
                }
                
                /* Dropdown styling */
                .dropdown-container {
                    position: relative;
                    margin: 15px 0;
                }
                
                select[name="location_id"] {
                    width: 100%;
                    padding: 12px 16px;
                    border: 2px solid #e0e0e0;
                    border-radius: 8px;
                    background-color: #fff;
                    font-size: 16px;
                    font-family: inherit;
                    color: #333;
                    cursor: pointer;
                    transition: all 0.3s ease;
                    appearance: none;
                    background-image: url("data:image/svg+xml;charset=UTF-8,%3csvg xmlns='http://www.w3.org/2000/svg' viewBox='0 0 24 24' fill='none' stroke='currentColor' stroke-width='2' stroke-linecap='round' stroke-linejoin='round'%3e%3cpolyline points='6,9 12,15 18,9'%3e%3c/polyline%3e%3c/svg%3e");
                    background-repeat: no-repeat;
                    background-position: right 12px center;
                    background-size: 20px;
                    padding-right: 45px;
                }
                
                select[name="location_id"]:focus {
                    outline: none;
                    border-color: #ff6b6b;
                    box-shadow: 0 0 0 3px rgba(255, 107, 107, 0.1);
                    background-color: #fafafa;
                }
                
                select[name="location_id"]:hover {
                    border-color: #ff6b6b;
                    background-color: #fafafa;
                }
                
                select[name="location_id"] option {
                    padding: 12px;
                    font-size: 15px;
                    background-color: #fff;
                    color: #333;
                }
                
                select[name="location_id"] option:first-child {
                    color: #999;
                    font-style: italic;
                }
                
                select[name="location_id"] option:hover {
                    background-color: #ff6b6b;
                    color: white;
                }
                
                /* Label styling for dropdown */
                .dropdown-label {
                    display: block;
                    margin-bottom: 8px;
                    font-weight: 600;
                    color: #333;
                    font-size: 14px;
                    text-transform: uppercase;
                    letter-spacing: 0.5px;
                }
            </style>

>>>>>>> e9728d5b
            <!-- Signup Form -->
            <form method="POST" action="{{ url_for('signup') }}">
                <input type="text" name="username" placeholder="Username" required
                       value="{{ prefill_username or '' }}">
                <input type="password" name="password" placeholder="Password" required>
                <input type="password" name="confirm_password" placeholder="Confirm Password" required>
                <input type="email" name="email" placeholder="Email" required pattern="[a-z0-9._%+-]+@[a-z0-9.-]+\.[a-z]{2,}$"
                       value="{{ prefill_email or '' }}">
                <input type="date" name="dob" placeholder="Date of Birth" required>
<<<<<<< HEAD
                <select name="location_id" required>
                    <option value="">Select your Community Centre</option>
                    {% for location in locations %}
                        <option value="{{ location.location_id }}">{{ location.location_name }} - {{ location.address }}</option>
                    {% endfor %}
                </select>
=======
                
                <div class="dropdown-container">
                    <label for="location_id" class="dropdown-label">Community Centre</label>
                    <select name="location_id" id="location_id" required>
                        <option value="" disabled selected>Choose your preferred location...</option>
                        {% for location in locations %}
                            <option value="{{ location.location_id }}">{{ location.location_name }} - {{ location.address }}</option>
                        {% endfor %}
                    </select>
                </div>
                
>>>>>>> e9728d5b
                <label style="margin-top: 10px;">
                    <input type="checkbox" name="is_volunteer">Sign up as volunteer
                </label>
                <button class="sul-signup-btn" type="submit">Signup</button>
            </form>

            <!-- Social Buttons -->
            <div class="sul-social-buttons" style="margin-top: 1em;">
                <a href="{{ url_for('google.login') }}" style="text-decoration: none; display: inline-block; padding: 8px 16px; border: 1px solid #ccc; border-radius: 4px; background: #fff;">
                    <img src="{{ url_for('static', filename='images/google-icon.jpeg') }}" alt="Google" style="height: 20px; vertical-align: middle; margin-right: 8px;">
                    <span style="vertical-align: middle;">Sign up with Google</span>
                </a>
            </div>

            <!-- Login Redirect -->
            <div class="sul-social-buttons" style="margin-top: 1em;">
                Already have an account? <a href="{{ url_for('login') }}">Login</a>
            </div>
        </div>

        <!-- Right Side Image -->
        <div class="sul-image-section">
            <img src="{{ url_for('static', filename='images/AlbedoBase_XL_give_me_a_generix_pastel_colour_brown_and_pink_a_2.jpg') }}" alt="Background Image">
        </div>
    </div>
</body>
</html><|MERGE_RESOLUTION|>--- conflicted
+++ resolved
@@ -13,9 +13,6 @@
             <a href=/error>Go to Error Page</a>
             <p>Enter your credentials to create your account</p>
 
-<<<<<<< HEAD
-            
-=======
             <!-- Flash messages display -->
             {% with messages = get_flashed_messages(with_categories=true) %}
                 {% if messages %}
@@ -116,7 +113,6 @@
                 }
             </style>
 
->>>>>>> e9728d5b
             <!-- Signup Form -->
             <form method="POST" action="{{ url_for('signup') }}">
                 <input type="text" name="username" placeholder="Username" required
@@ -126,14 +122,6 @@
                 <input type="email" name="email" placeholder="Email" required pattern="[a-z0-9._%+-]+@[a-z0-9.-]+\.[a-z]{2,}$"
                        value="{{ prefill_email or '' }}">
                 <input type="date" name="dob" placeholder="Date of Birth" required>
-<<<<<<< HEAD
-                <select name="location_id" required>
-                    <option value="">Select your Community Centre</option>
-                    {% for location in locations %}
-                        <option value="{{ location.location_id }}">{{ location.location_name }} - {{ location.address }}</option>
-                    {% endfor %}
-                </select>
-=======
                 
                 <div class="dropdown-container">
                     <label for="location_id" class="dropdown-label">Community Centre</label>
@@ -145,7 +133,6 @@
                     </select>
                 </div>
                 
->>>>>>> e9728d5b
                 <label style="margin-top: 10px;">
                     <input type="checkbox" name="is_volunteer">Sign up as volunteer
                 </label>
