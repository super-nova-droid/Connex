--- conflicted
+++ resolved
@@ -1,18 +1,17 @@
-  <!DOCTYPE html>
-  <html lang="en">
-  <head>
-    <meta charset="UTF-8" />
-    <meta name="viewport" content="width=device-width, initial-scale=1.0"/>
-    <title>Events Management</title>
-    <link href="https://fonts.googleapis.com/css2?family=Poppins:wght@400;600;700&display=swap" rel="stylesheet" />
-    <style>
-      body {
-        font-family: 'Poppins', sans-serif;
-        margin: 0;
-        background-color: #fff;
-      }
-
-<<<<<<< HEAD
+<!DOCTYPE html>
+<html lang="en">
+<head>
+  <meta charset="UTF-8" />
+  <meta name="viewport" content="width=device-width, initial-scale=1.0"/>
+  <title>Events Management</title>
+  <link href="https://fonts.googleapis.com/css2?family=Poppins:wght@400;600;700&display=swap" rel="stylesheet" />
+  <style>
+    body {
+      font-family: 'Poppins', sans-serif;
+      margin: 0;
+      background-color: #fff;
+    }
+
     .content-wrapper {
       position: relative;
       z-index: 10;
@@ -24,364 +23,354 @@
       z-index: 1;
       padding-bottom: 60px; 
     }
-=======
-      .main-content {
-        padding: 20px 70px;
-        position: relative;
-        z-index: 1;
-        padding-bottom: 60px; 
-      }
->>>>>>> db3bb927
-
-      .filter-wrapper {
-        background-color: #fff;
-        padding: 20px;
-        border-radius: 12px;
-        box-shadow: 0 2px 6px rgba(0,0,0,0.1);
-        margin-bottom: 30px;
-      }
-
+
+    .filter-wrapper {
+      background-color: #fff;
+      padding: 20px;
+      border-radius: 12px;
+      box-shadow: 0 2px 6px rgba(0,0,0,0.1);
+      margin-bottom: 30px;
+    }
+
+    .filter-header {
+      display: flex;
+      flex-wrap: wrap;
+      gap: 20px;
+      align-items: center;
+      justify-content: space-between;
+    }
+
+    .search-container {
+      position: relative;
+      flex-grow: 1;
+      flex-shrink: 1;
+      flex-basis: 0;
+      max-width: 600px; /* ✅ prevent it from overflowing */
+      min-width: 220px;
+    }
+
+    .search-input {
+      width: 100%;
+      padding: 10px 40px 10px 14px; /* leave space for the icon */
+      border: 1px solid #ccc;
+      border-radius: 25px;
+      font-size: 14px;
+      font-family: 'Poppins', sans-serif;
+    }
+
+    .search-button {
+      position: absolute;
+      right: 10px;
+      top: 50%;
+      transform: translateY(-50%);
+      background: none;
+      border: none;
+      padding: 0;
+      cursor: pointer;
+    }
+
+    .search-button img {
+      width: 18px;
+      height: 18px;
+    }
+
+    .toggle-filters-btn {
+      background: none;
+      border: none;
+      color: #4880FF;
+      font-weight: 600;
+      cursor: pointer;
+      font-family: 'Poppins', sans-serif;
+    }
+
+    .add-event-btn {
+      background-color: #ff4d4d;
+      color: white;
+      padding: 10px 18px;
+      border-radius: 25px;
+      font-weight: bold;
+      text-decoration: none;
+      font-size: 14px;
+      transition: background-color 0.2s ease;
+    }
+
+    .add-event-btn:hover {
+      background-color: #e63c3c;
+    }
+
+    .filter-chips {
+      display: flex;
+      flex-wrap: wrap;
+      gap: 12px;
+      margin-top: 20px;
+    }
+
+    .filter-chip {
+      background-color: #f2f2f2;
+      padding: 8px 16px;
+      border-radius: 30px;
+      font-size: 14px;
+      font-weight: 500;
+      border: none;
+      cursor: pointer;
+      transition: background-color 0.2s ease;
+    }
+
+    .filter-chip:hover {
+      background-color: #ddd;
+    }
+
+    .filter-options {
+      display: none;
+      flex-wrap: wrap;
+      flex-direction: row;
+      gap: 20px;
+      background-color: #fafafa;
+      padding: 10px 16px;
+      margin-top: 10px;
+      border-radius: 8px;
+      box-shadow: 0 1px 4px rgba(0,0,0,0.1);
+    }
+
+    .filter-options.active {
+      display: flex;
+    }
+
+    .filter-options label {
+      font-size: 13px;
+      margin: 5px 10px 5px 0;
+      display: flex;
+      align-items: center;
+      font-family: 'Poppins', sans-serif;
+      cursor: pointer;
+    }
+    .filter-options input[type="checkbox"] {
+      width: 16px;
+      height: 16px;
+      margin-right: 8px;
+      accent-color: #4880FF;
+      cursor: pointer;
+    }
+
+    .apply-filters-btn {
+      margin-top: 16px;
+      background-color: #4880FF;
+      color: white;
+      border: none;
+      padding: 10px 20px;
+      border-radius: 25px;
+      font-weight: 600;
+      font-size: 14px;
+      cursor: pointer;
+      font-family: 'Poppins', sans-serif;
+    }
+
+    .apply-filters-btn:hover {
+      background-color: #3a6fd6;
+    }
+
+    .button-container {
+      margin-top: auto;
+      text-align: right;
+    }
+
+    .event-section h2 {
+      margin-bottom: 20px;
+    }
+
+    .event-grid {
+      display: grid;
+      grid-template-columns: repeat(3, 1fr);
+      gap: 40px;  
+    }
+
+    .event-card {
+      display: flex;
+      flex-direction: column;
+      border-radius: 8px;
+      overflow: hidden;
+      box-shadow: 0 2px 8px rgba(0,0,0,0.1);
+      background: white;
+    }
+
+    .event-image {
+      width: 100%;
+      height: 180px;
+      object-fit: cover;
+    }
+
+    .event-card-content {
+      padding: 16px;
+      display: flex;
+      flex-direction: column;
+      height: 100%;
+      position: relative;
+    }
+
+    .event-title {
+      font-size: 1.1rem;
+      font-weight: bold;
+      margin-bottom: 8px;
+    }
+
+    .event-meta {
+      display: flex;
+      align-items: center;
+      gap: 6px;
+      margin-bottom: 4px;
+    }
+
+    .icon {
+      width: 25px;
+      height: 25px;
+    }
+
+    .event-description {
+      margin-top: 8px;
+      margin-bottom: 40px;
+      overflow: hidden;
+    }
+
+    .event-button-container {
+      position: absolute;
+      bottom: 16px;
+      right: 16px;
+    }
+
+    .event-details-button {
+      text-decoration: none;
+      color: #fff;
+      background-color: #ffa99a;
+      padding: 6px 12px;
+      border-radius: 4px;
+      font-size: 0.9rem;
+      transition: background-color 0.2s ease;
+    }
+
+    .event-details-button:hover {
+      background-color: #e63c3c;
+    }
+    .pagination {
+      display: flex;
+      justify-content: center;
+      gap: 10px;
+      margin-top: 30px;
+      user-select: none;
+      font-weight: 600;
+      font-family: 'Poppins', sans-serif;
+    }
+
+    .pagination button,
+    .pagination a {
+      border: 1px solid #1e2246;
+      color: #1e2246;
+      background: white;
+      width: 40px;
+      padding: 8px 0;
+      font-size: 16px;
+      border-radius: 8px;
+      cursor: pointer;
+      text-decoration: none;
+      display: flex;
+      align-items: center;
+      justify-content: center;
+      box-sizing: border-box;
+    }
+
+    .pagination .arrow {
+      font-weight: 900;
+      font-size: 18px;
+      width: 40px;
+      padding: 8px 0;
+      text-align: center;
+    }
+
+
+    .pagination button:hover,
+    .pagination a:hover {
+      background-color: #f0f0f0;
+    }
+
+    .pagination .current-page {
+      background-color: #1e2246;
+      color: white;
+      border-color: #1e2246;
+      cursor: default;
+      pointer-events: none;
+    }
+
+    .pagination .disabled {
+      color: #bbb;
+      border-color: #ddd;
+      cursor: default;
+      pointer-events: none;
+    }
+
+    /* Arrow styling */
+    .pagination .arrow {
+      font-weight: 900;
+      font-size: 18px;
+      padding: 8px 12px;
+    }
+
+    .pagination .arrow.disabled {
+      color: #bbb;
+      border-color: #ddd;
+      cursor: default;
+      pointer-events: none;
+    }
+    .alert {
+      padding: 12px 20px;
+      border-radius: 5px;
+      margin-bottom: 15px;
+      font-weight: 500;
+    }
+
+    .alert-success {
+      background-color: #d4edda;
+      color: #155724;
+      border: 1px solid #c3e6cb;
+    }
+
+    .alert-danger {
+      background-color: #f8d7da;
+      color: #721c24;
+      border: 1px solid #f5c6cb;
+    }
+    @media (max-width: 768px) {
       .filter-header {
-        display: flex;
-        flex-wrap: wrap;
-        gap: 20px;
-        align-items: center;
-        justify-content: space-between;
-      }
-
-      .search-container {
-        position: relative;
-        flex-grow: 1;
-        flex-shrink: 1;
-        flex-basis: 0;
-        max-width: 600px; /* ✅ prevent it from overflowing */
-        min-width: 220px;
-      }
-
-      .search-input {
+        flex-direction: column;
+        align-items: stretch;
+      }
+
+      .add-event-btn {
         width: 100%;
-        padding: 10px 40px 10px 14px; /* leave space for the icon */
-        border: 1px solid #ccc;
-        border-radius: 25px;
-        font-size: 14px;
-        font-family: 'Poppins', sans-serif;
-      }
-
-      .search-button {
-        position: absolute;
-        right: 10px;
-        top: 50%;
-        transform: translateY(-50%);
-        background: none;
-        border: none;
-        padding: 0;
-        cursor: pointer;
-      }
-
-      .search-button img {
-        width: 18px;
-        height: 18px;
-      }
-
-      .toggle-filters-btn {
-        background: none;
-        border: none;
-        color: #4880FF;
-        font-weight: 600;
-        cursor: pointer;
-        font-family: 'Poppins', sans-serif;
-      }
-
-      .add-event-btn {
-        background-color: #ff4d4d;
-        color: white;
-        padding: 10px 18px;
-        border-radius: 25px;
-        font-weight: bold;
-        text-decoration: none;
-        font-size: 14px;
-        transition: background-color 0.2s ease;
-      }
-
-      .add-event-btn:hover {
-        background-color: #e63c3c;
-      }
-
-      .filter-chips {
-        display: flex;
-        flex-wrap: wrap;
-        gap: 12px;
-        margin-top: 20px;
-      }
-
-      .filter-chip {
-        background-color: #f2f2f2;
-        padding: 8px 16px;
-        border-radius: 30px;
-        font-size: 14px;
-        font-weight: 500;
-        border: none;
-        cursor: pointer;
-        transition: background-color 0.2s ease;
-      }
-
-      .filter-chip:hover {
-        background-color: #ddd;
-      }
-
-      .filter-options {
-        display: none;
-        flex-wrap: wrap;
-        flex-direction: row;
-        gap: 20px;
-        background-color: #fafafa;
-        padding: 10px 16px;
-        margin-top: 10px;
-        border-radius: 8px;
-        box-shadow: 0 1px 4px rgba(0,0,0,0.1);
-      }
-
-      .filter-options.active {
-        display: flex;
-      }
-
-      .filter-options label {
-        font-size: 13px;
-        margin: 5px 10px 5px 0;
-        display: flex;
-        align-items: center;
-        font-family: 'Poppins', sans-serif;
-        cursor: pointer;
-      }
-      .filter-options input[type="checkbox"] {
-        width: 16px;
-        height: 16px;
-        margin-right: 8px;
-        accent-color: #4880FF;
-        cursor: pointer;
-      }
-
-      .apply-filters-btn {
-        margin-top: 16px;
-        background-color: #4880FF;
-        color: white;
-        border: none;
-        padding: 10px 20px;
-        border-radius: 25px;
-        font-weight: 600;
-        font-size: 14px;
-        cursor: pointer;
-        font-family: 'Poppins', sans-serif;
-      }
-
-      .apply-filters-btn:hover {
-        background-color: #3a6fd6;
-      }
-
-      .button-container {
-        margin-top: auto;
+        text-align: center;
+      }
+    }
+    @media (max-width: 1024px) {
+      .event-grid {
+        grid-template-columns: repeat(2, 1fr); /* 2 cards per row on tablets */
+      }
+    }
+
+    @media (max-width: 600px) {
+      .event-grid {
+        grid-template-columns: 1fr; /* 1 card per row on phones */
+      }
+    }
+
+    @media (max-width: 768px) {
+      .filter-bar {
+        flex-direction: column;
+        align-items: flex-start;
+      }
+
+      .add-event {
+        margin-left: 0;
+        width: 100%;
         text-align: right;
       }
-
-      .event-section h2 {
-        margin-bottom: 20px;
-      }
-
-      .event-grid {
-        display: grid;
-        grid-template-columns: repeat(3, 1fr);
-        gap: 40px;  
-      }
-
-      .event-card {
-        display: flex;
-        flex-direction: column;
-        border-radius: 8px;
-        overflow: hidden;
-        box-shadow: 0 2px 8px rgba(0,0,0,0.1);
-        background: white;
-      }
-
-      .event-image {
-        width: 100%;
-        height: 180px;
-        object-fit: cover;
-      }
-
-      .event-card-content {
-        padding: 16px;
-        display: flex;
-        flex-direction: column;
-        height: 100%;
-        position: relative;
-      }
-
-      .event-title {
-        font-size: 1.1rem;
-        font-weight: bold;
-        margin-bottom: 8px;
-      }
-
-      .event-meta {
-        display: flex;
-        align-items: center;
-        gap: 6px;
-        margin-bottom: 4px;
-      }
-
-      .icon {
-        width: 25px;
-        height: 25px;
-      }
-
-      .event-description {
-        margin-top: 8px;
-        margin-bottom: 40px;
-        overflow: hidden;
-      }
-
-      .event-button-container {
-        position: absolute;
-        bottom: 16px;
-        right: 16px;
-      }
-
-      .event-details-button {
-        text-decoration: none;
-        color: #fff;
-        background-color: #ffa99a;
-        padding: 6px 12px;
-        border-radius: 4px;
-        font-size: 0.9rem;
-        transition: background-color 0.2s ease;
-      }
-
-      .event-details-button:hover {
-        background-color: #e63c3c;
-      }
-      .pagination {
-        display: flex;
-        justify-content: center;
-        gap: 10px;
-        margin-top: 30px;
-        user-select: none;
-        font-weight: 600;
-        font-family: 'Poppins', sans-serif;
-      }
-
-      .pagination button,
-      .pagination a {
-        border: 1px solid #1e2246;
-        color: #1e2246;
-        background: white;
-        width: 40px;
-        padding: 8px 0;
-        font-size: 16px;
-        border-radius: 8px;
-        cursor: pointer;
-        text-decoration: none;
-        display: flex;
-        align-items: center;
-        justify-content: center;
-        box-sizing: border-box;
-      }
-
-      .pagination .arrow {
-        font-weight: 900;
-        font-size: 18px;
-        width: 40px;
-        padding: 8px 0;
-        text-align: center;
-      }
-
-
-      .pagination button:hover,
-      .pagination a:hover {
-        background-color: #f0f0f0;
-      }
-
-      .pagination .current-page {
-        background-color: #1e2246;
-        color: white;
-        border-color: #1e2246;
-        cursor: default;
-        pointer-events: none;
-      }
-
-      .pagination .disabled {
-        color: #bbb;
-        border-color: #ddd;
-        cursor: default;
-        pointer-events: none;
-      }
-
-      /* Arrow styling */
-      .pagination .arrow {
-        font-weight: 900;
-        font-size: 18px;
-        padding: 8px 12px;
-      }
-
-      .pagination .arrow.disabled {
-        color: #bbb;
-        border-color: #ddd;
-        cursor: default;
-        pointer-events: none;
-      }
-      .alert {
-        padding: 12px 20px;
-        border-radius: 5px;
-        margin-bottom: 15px;
-        font-weight: 500;
-      }
-
-      .alert-success {
-        background-color: #d4edda;
-        color: #155724;
-        border: 1px solid #c3e6cb;
-      }
-
-      .alert-danger {
-        background-color: #f8d7da;
-        color: #721c24;
-        border: 1px solid #f5c6cb;
-      }
-      @media (max-width: 768px) {
-        .filter-header {
-          flex-direction: column;
-          align-items: stretch;
-        }
-
-        .add-event-btn {
-          width: 100%;
-          text-align: center;
-        }
-      }
-      @media (max-width: 1024px) {
-        .event-grid {
-          grid-template-columns: repeat(2, 1fr); /* 2 cards per row on tablets */
-        }
-      }
-
-      @media (max-width: 600px) {
-        .event-grid {
-          grid-template-columns: 1fr; /* 1 card per row on phones */
-        }
-      }
-
-      @media (max-width: 768px) {
-        .filter-bar {
-          flex-direction: column;
-          align-items: flex-start;
-        }
-
-        .add-event {
-          margin-left: 0;
-          width: 100%;
-          text-align: right;
-        }
-      }
-<<<<<<< HEAD
     }
   </style>
 </head>
@@ -389,15 +378,6 @@
 
   {% include 'includes/bg.html' %}
   <div class="content-wrapper">
-    {% include 'includes/navbar.html' %}
-
-    <main class="main-content">
-=======
-    </style>
-  </head>
-  <body>
-
-    {% include 'includes/bg.html' %}
     {% include 'includes/navbar.html' %}
 
     <main class="main-content">
@@ -413,7 +393,6 @@
         {% endif %}
       {% endwith %}
 
->>>>>>> db3bb927
       <form id="filter-form" method="get" action="{{ url_for('admin_events') }}">
         <div class="filter-wrapper">
           <div class="filter-header">
@@ -423,11 +402,7 @@
                 <img src="{{ url_for('static', filename='images/magnifyingglass.png') }}" alt="Search" />
               </button>
             </div>
-<<<<<<< HEAD
-            <a href="{{ url_for('add_event') }}" class="add-event-btn">+ Add Event</a>
-=======
             <a href="{{ url_for('admin_add_event') }}" class="add-event-btn">+ Add Event</a>
->>>>>>> db3bb927
           </div>
 
           <div class="filter-chips">
@@ -466,26 +441,25 @@
         </div>
       </section>
     </main>
-<<<<<<< HEAD
   </div>
 
 <script>
   function clearFilters() {
-  // Clear search input
-  searchInput.value = '';
-
-  // Clear all category checkboxes
-  document.querySelectorAll('input[name="category"]').forEach(cb => cb.checked = false);
-
-  // Clear all location checkboxes
-  document.querySelectorAll('input[name="location"]').forEach(cb => cb.checked = false);
-
-  // Hide all filter options
-  document.querySelectorAll('.filter-options').forEach(el => el.classList.remove('active'));
-
-  // Fetch events without filters
-  fetchAndRenderEvents(1);
-}
+    // Clear search input
+    searchInput.value = '';
+
+    // Clear all category checkboxes
+    document.querySelectorAll('input[name="category"]').forEach(cb => cb.checked = false);
+
+    // Clear all location checkboxes
+    document.querySelectorAll('input[name="location"]').forEach(cb => cb.checked = false);
+
+    // Hide all filter options
+    document.querySelectorAll('.filter-options').forEach(el => el.classList.remove('active'));
+
+    // Fetch events without filters
+    fetchAndRenderEvents(1);
+  }
 
   // Toggle a single filter box based on chip clicked
   function toggleFilter(id) {
@@ -493,60 +467,214 @@
     document.querySelectorAll('.filter-options').forEach(el => {
       if (el.id !== id) el.classList.remove('active');
     });
-=======
-
-  <script>
-    function clearFilters() {
-      // Clear search input
-      searchInput.value = '';
-
-      // Clear all category checkboxes
-      document.querySelectorAll('input[name="category"]').forEach(cb => cb.checked = false);
-
-      // Clear all location checkboxes
-      document.querySelectorAll('input[name="location"]').forEach(cb => cb.checked = false);
->>>>>>> db3bb927
-
-      // Hide all filter options
-      document.querySelectorAll('.filter-options').forEach(el => el.classList.remove('active'));
-
-      // Fetch events without filters
-      fetchAndRenderEvents(1);
-    }
-
-    function toggleFilter(id) {
-      document.querySelectorAll('.filter-options').forEach(el => {
-        if (el.id !== id) el.classList.remove('active');
+
+    const target = document.getElementById(id);
+    target.classList.toggle('active'); // Toggle visibility of the clicked one
+  }
+
+  // Prevent the form from submitting normally to enable real-time filtering
+  const form = document.getElementById('filter-form');
+  form.addEventListener('submit', e => {
+    e.preventDefault();
+    fetchAndRenderEvents(1); // Always fetch page 1 on form submit
+  });
+
+  // Attach listeners for filters inputs (category/location checkboxes)
+  document.querySelectorAll('.filter-options input').forEach(input => {
+    input.addEventListener('change', () => fetchAndRenderEvents(1)); // Fetch page 1 when filters change
+  });
+
+  // Attach listener for search input with debounce
+  const searchInput = document.querySelector('.search-input');
+  searchInput.addEventListener('input', debounce(() => fetchAndRenderEvents(1), 300));
+
+  // Debounce function to limit fetch calls on typing
+  function debounce(fn, delay) {
+    let timeout;
+    return (...args) => {
+      clearTimeout(timeout);
+      timeout = setTimeout(() => fn(...args), delay);
+    };
+  }
+
+  // Update URL parameters without reloading the page
+  function updateURLParams(search, categories, locations, page) {
+    const url = new URL(window.location);
+    if (search) {
+      url.searchParams.set("search", search);
+    } else {
+      url.searchParams.delete("search");
+    }
+
+    url.searchParams.delete("category");
+    categories.forEach(c => {
+      url.searchParams.append("category", c);
+    });
+
+    url.searchParams.delete("location");
+    locations.forEach(l => {
+      url.searchParams.append("location", l);
+    });
+
+    if (page && page > 1) {
+      url.searchParams.set("page", page);
+    } else {
+      url.searchParams.delete("page");
+    }
+    history.replaceState(null, '', url.toString());
+  }
+
+  // ✅ NEW: Function to clamp description text to 3 lines
+  function clampTextToLines(selector, maxLines) {
+    const elements = document.querySelectorAll(selector);
+    elements.forEach(el => {
+      const lineHeight = parseFloat(getComputedStyle(el).lineHeight);
+      const maxHeight = lineHeight * maxLines;
+
+      while (el.scrollHeight > maxHeight && el.textContent.length > 0) {
+        el.textContent = el.textContent.trim().replace(/\W*\s(\S)*$/, '...');
+      }
+    });
+  }
+
+  async function fetchAndRenderEvents(page = 1) {
+    const search = searchInput.value.trim();
+    const categories = Array.from(document.querySelectorAll('input[name="category"]:checked')).map(c => c.value);
+    const locations = Array.from(document.querySelectorAll('input[name="location"]:checked')).map(l => l.value);
+
+    updateURLParams(search, categories, locations, page);
+
+    const params = new URLSearchParams();
+    if (search) params.set('search', search);
+    categories.forEach(c => params.append('category', c));
+    locations.forEach(l => params.append('location', l));
+    params.set('page', page);
+
+    try {
+      const response = await fetch(`/api/events?${params.toString()}`);
+      if (!response.ok) throw new Error("Network response was not ok");
+
+      const data = await response.json();
+
+      const events = data.events || [];
+      const currentPage = data.page || 1;
+      const totalPages = data.total_pages || 1;
+
+      const grid = document.querySelector('.event-grid');
+      const pagination = document.querySelector('.pagination');
+
+      // Clear old events
+      grid.innerHTML = '';
+      pagination.innerHTML = '';
+
+      if (events.length === 0) {
+        grid.innerHTML = '<p>No events found.</p>';
+        return;
+      }
+
+      for (const e of events) {
+        grid.innerHTML += `
+          <div class="event-card">
+            <img src="/static/images/${e.image}" alt="Event Image" class="event-image">
+            <div class="event-card-content">
+              <h3 class="event-title">${escapeHtml(e.title)}</h3>
+              <div class="event-meta">
+                <img src="/static/images/calendar.png" alt="Calendar Icon" class="icon" />
+                <span>${escapeHtml(e.event_date)}</span>
+              </div>
+              <div class="event-meta">
+                <img src="/static/images/location.png" alt="Location Icon" class="icon" />
+                <span>${escapeHtml(e.location_name)}</span>
+              </div>
+              <p class="event-description">
+                ${escapeHtml(e.description)}
+              </p>
+              <div class="event-button-container">
+                <a href="/admin/event/${e.id}" class="event-details-button">Event Details</a>
+              </div>
+            </div>
+          </div>`;
+      }
+
+      // ✅ NEW: Clamp descriptions after rendering
+      clampTextToLines('.event-description', 3);
+
+      // Render pagination
+      if (currentPage > 1) {
+        pagination.innerHTML += `<a href="#" class="arrow" aria-label="Previous page">&lt;</a>`;
+      } else {
+        pagination.innerHTML += `<span class="arrow disabled" aria-disabled="true">&lt;</span>`;
+      }
+
+      const maxPagesToShow = 7;
+      let startPage = Math.max(1, currentPage - Math.floor(maxPagesToShow / 2));
+      let endPage = startPage + maxPagesToShow - 1;
+      if (endPage > totalPages) {
+        endPage = totalPages;
+        startPage = Math.max(1, endPage - maxPagesToShow + 1);
+      }
+
+      for (let p = startPage; p <= endPage; p++) {
+        if (p === currentPage) {
+          pagination.innerHTML += `<button class="current-page" aria-current="page">${p}</button>`;
+        } else {
+          pagination.innerHTML += `<a href="#" class="page-link">${p}</a>`;
+        }
+      }
+
+      if (currentPage < totalPages) {
+        pagination.innerHTML += `<a href="#" class="arrow" aria-label="Next page">&gt;</a>`;
+      } else {
+        pagination.innerHTML += `<span class="arrow disabled" aria-disabled="true">&gt;</span>`;
+      }
+
+      pagination.querySelectorAll('a').forEach(link => {
+        link.addEventListener('click', e => {
+          e.preventDefault();
+          let newPage = currentPage;
+          if (link.classList.contains('arrow')) {
+            if (link.textContent === '<' && currentPage > 1) {
+              newPage = currentPage - 1;
+            } else if (link.textContent === '>' && currentPage < totalPages) {
+              newPage = currentPage + 1;
+            }
+          } else if (link.classList.contains('page-link')) {
+            newPage = parseInt(link.textContent);
+          }
+          if (newPage !== currentPage) {
+            fetchAndRenderEvents(newPage);
+            window.scrollTo({ top: 0, behavior: 'smooth' });
+          }
+        });
       });
 
-      const target = document.getElementById(id);
-      target.classList.toggle('active');
-    }
-
-    const form = document.getElementById('filter-form');
-    form.addEventListener('submit', e => {
-      e.preventDefault();
-      fetchAndRenderEvents(1);
+    } catch (error) {
+      console.error("Error fetching events:", error);
+      document.querySelector('.event-grid').innerHTML = '<p>Error loading events.</p>';
+    }
+  }
+
+  function escapeHtml(text) {
+    if (!text) return '';
+    return text.replace(/[&<>"']/g, function(m) {
+      switch (m) {
+        case '&': return '&amp;';
+        case '<': return '&lt;';
+        case '>': return '&gt;';
+        case '"': return '&quot;';
+        case "'": return '&#39;';
+        default: return m;
+      }
     });
-
-    document.querySelectorAll('.filter-options input').forEach(input => {
-      input.addEventListener('change', () => fetchAndRenderEvents(1));
-    });
-
-    const searchInput = document.querySelector('.search-input');
-    searchInput.addEventListener('input', debounce(() => fetchAndRenderEvents(1), 300));
-
-    function debounce(fn, delay) {
-      let timeout;
-      return (...args) => {
-        clearTimeout(timeout);
-        timeout = setTimeout(() => fn(...args), delay);
-      };
-    }
-
-    function updateURLParams(search, categories, locations, page) {
-      const url = new URL(window.location);
-      if (search) {
+  }
+
+  window.addEventListener('DOMContentLoaded', () => {
+    fetchAndRenderEvents();
+  });
+</script>
+
+</body>
+</html>
         url.searchParams.set("search", search);
       } else {
         url.searchParams.delete("search");
