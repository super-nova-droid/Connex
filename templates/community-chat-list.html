<!DOCTYPE html>
<html lang="en">
<head>
    <meta charset="UTF-8">
    <meta name="viewport" content="width=device-width, initial-scale=1.0">
    <title>Community Chat</title>
    <style>
        * {
            margin: 0;
            padding: 0;
            box-sizing: border-box;
        }

        body {
            background: linear-gradient(135deg, #ff9a8b 0%, #fecfef 50%, #fecfef 100%);
            min-height: 100vh;
            font-family: 'Poppins', sans-serif;
            display: flex;
            flex-direction: column;
        }

        .content-wrapper {
            display: flex;
            height: 100vh;
            overflow: hidden;
        }

        .chat-list-panel {
            width: 300px;
            background: rgba(255, 255, 255, 0.8);
            border-right: 2px solid rgba(0, 0, 0, 0.1);
            overflow-y: auto;
            padding: 20px;
        }

        .chat-list-panel h2 {
            font-size: 24px;
            font-weight: bold;
            margin-bottom: 20px;
            color: #333;
        }

        .chat-item {
            padding: 15px;
            border-radius: 8px;
            background: rgba(255, 255, 255, 0.6);
            margin-bottom: 10px;
            cursor: pointer;
            transition: all 0.3s ease;
        }

        .chat-item:hover {
            background: rgba(255, 255, 255, 0.8);
        }

        .chat-item.active {
            background: rgba(255, 150, 150, 0.8);
            color: white;
        }

        .chat-main-panel {
            flex: 1;
            display: flex;
            flex-direction: column;
            background: rgba(255, 255, 255, 0.9);
            padding: 20px;
        }

        .chat-header {
            padding: 10px;
            border-bottom: 2px solid rgba(0, 0, 0, 0.1);
            font-size: 20px;
            font-weight: bold;
            color: #333;
        }

        .chat-area {
            flex: 1;
            overflow-y: auto;
            padding: 20px;
            display: flex;
            flex-direction: column;
            gap: 10px;
        }

        .message {
            max-width: 70%;
            padding: 15px;
            border-radius: 12px;
            font-size: 16px;
            line-height: 1.4;
            word-wrap: break-word;
            white-space: normal;
            overflow-wrap: break-word;
            word-break: break-word;
            min-height: auto;
        }

        .message.user {
            background: rgba(150, 150, 150, 0.8);
            color: white;
            align-self: flex-start;
        }

        .message.admin {
            background: rgba(130, 100, 255, 0.9);
            color: white;
            align-self: flex-end;
        }

        .message-input-container {
            display: flex;
            flex-direction: column;
            gap: 10px;
            padding: 10px;
            border-top: 2px solid rgba(0, 0, 0, 0.1);
        }

        .message-input-form {
            display: flex;
            gap: 10px;
        }

        .message-input {
            flex: 1;
            padding: 10px;
            border: 2px solid rgba(0, 0, 0, 0.1);
            border-radius: 8px;
            font-size: 16px;
        }

        .send-btn {
            padding: 10px 20px;
            background: #4CAF50;
            border: none;
            border-radius: 8px;
            color: white;
            font-size: 16px;
            cursor: pointer;
            transition: background 0.3s ease;
        }

        .send-btn:hover {
            background: #45A049;
        }
        /* Idle Timeout Popup Styles */
        #idlePopup {
        display: none;
        position: fixed;
        z-index: 9999;
        top: 0; left: 0;
        width: 100%; height: 100%;
        background-color: rgba(0,0,0,0.6);
        justify-content: center;
        align-items: center;
        font-family: 'Poppins', sans-serif;
        }
        #idlePopup > div {
        background: white;
        padding: 30px;
        border-radius: 12px;
        box-shadow: 0 0 15px rgba(0,0,0,0.3);
        text-align: center;
        max-width: 400px;
        width: 80%;
        }
        #idlePopup button {
        padding: 10px 20px;
        color: white;
        border: none;
        border-radius: 6px;
        font-size: 16px;
        cursor: pointer;
        margin-right: 10px;
        }
        #idlePopup .stay-btn {
        background-color: #28a745;
        }
        #idlePopup .logout-btn {
        background-color: #dc3545;
        margin-right: 0;
        }
    </style>
</head>
<body>
    {% include 'includes/bg.html' %}
    {% include 'includes/navbar.html' %}
    <div class="content-wrapper">
        <div class="chat-list-panel">
            <h2>Community Chats</h2>
            {% for chat in chats %}
            <div class="chat-item {% if current_chat and chat.id == current_chat.id %}active{% endif %}" onclick="window.location.href='{{ url_for('community_chat', chat_id=chat.id) }}'">
                {{ chat.name }}
            </div>
            {% endfor %}
        </div>
        <div class="chat-main-panel">
            {% if current_chat %}
            <div class="chat-header">
                {{ current_chat.name }}
            </div>
            <div class="chat-area">
                {% for msg in messages %}
                <div class="message {% if msg.sender == current_user %}user{% else %}admin{% endif %}">
                    {{ msg.content }}
                    <div style="font-size: 12px; color: #666; margin-top: 4px;">
                        {{ msg.sender }} • {{ msg.timestamp.strftime('%d/%m/%y %H:%M') }}
                    </div>
                </div>
                {% endfor %}
            </div>
            <div class="message-input-container">
                <div id="char-counter" style="font-size: 14px; color: #666; text-align: right;">0/500 characters</div>
                <form method="post" action="{{ url_for('community_chat', chat_id=current_chat.id) }}" class="message-input-form">
                    <input type="text" name="message" class="message-input" placeholder="Type your message..." maxlength="500" required oninput="updateCharCounter(this)">
                    <button type="submit" class="send-btn">Send</button>
                </form>
            </div>
            {% else %}
            <div class="chat-header">No chat selected</div>
            <div class="chat-area" style="justify-content: center; align-items: center; color: #999;">
                Please select a chat room to begin messaging.
            </div>
            {% endif %}
        </div>
    </div>
<<<<<<< HEAD
    
    <script>
        function updateCharCounter(input) {
            const counter = document.getElementById('char-counter');
            const currentLength = input.value.length;
            const maxLength = 500;
            counter.textContent = `${currentLength}/${maxLength} characters`;
            
            // Change color when approaching limit
            if (currentLength > maxLength * 0.9) {
                counter.style.color = '#ff6b6b';
            } else if (currentLength > maxLength * 0.7) {
                counter.style.color = '#ffa726';
            } else {
                counter.style.color = '#666';
            }
        }
    </script>
=======
    {% if is_admin %}
    <!-- Idle Timeout Popup -->
    <div id="idlePopup" style="display: none; flex-direction: column;">
        <div>
        <h3>You’ve been idle for a while</h3>
        <p>Your session will be terminated in <span id="countdown">15</span> seconds.</p>
        <div style="margin-top: 20px;">
            <button class="stay-btn" onclick="stayLoggedIn()">Stay Logged In</button>
            <button class="logout-btn" onclick="goToLogout()">Log Out Now</button>
        </div>
        </div>
    </div>
    <script>
        // Idle Timeout Logic
        let idleTimeLimit = 1000 * 60 * 2; // 15 seconds

        let warningDuration = 15; // 15 seconds countdown
        let idleTimeout, countdownTimer;
        let countdownValue = warningDuration;

        function resetIdleTimer(event) {
            // if event target is inside popup, do nothing
            const popup = document.getElementById("idlePopup");
            if (popup.style.display === "flex" && popup.contains(event.target)) {
            return; // ignore events inside popup so countdown continues
            }

            clearTimeout(idleTimeout);
            clearInterval(countdownTimer);
            hidePopup();
            countdownValue = warningDuration;

            idleTimeout = setTimeout(showIdlePopup, idleTimeLimit);
        }

        // Attach listeners to detect user activity
        ['click', 'mousemove', 'keydown', 'scroll'].forEach(eventName => {
            window.addEventListener(eventName, resetIdleTimer);
        });



        function showIdlePopup() {
            document.getElementById("idlePopup").style.display = "flex";
            countdownTimer = setInterval(() => {
            countdownValue--;
            document.getElementById("countdown").textContent = countdownValue;
            if (countdownValue <= 0) {
                clearInterval(countdownTimer);
                goToLogout();
            }
            }, 1000);
        }

        function hidePopup() {
            document.getElementById("idlePopup").style.display = "none";
        }

        function stayLoggedIn() {
            hidePopup();
            resetIdleTimer();
            fetch('/ping');
        }


        function goToLogout() {
            window.location.href = "/logout";
        }

        ['click', 'mousemove', 'keydown', 'scroll'].forEach(event => {
            window.addEventListener(event, resetIdleTimer);
        });

        resetIdleTimer(); // Initialize on load
    </script>
    {% endif %}
>>>>>>> b55617d0
</body>
</html><|MERGE_RESOLUTION|>--- conflicted
+++ resolved
@@ -224,7 +224,6 @@
             {% endif %}
         </div>
     </div>
-<<<<<<< HEAD
     
     <script>
         function updateCharCounter(input) {
@@ -243,83 +242,5 @@
             }
         }
     </script>
-=======
-    {% if is_admin %}
-    <!-- Idle Timeout Popup -->
-    <div id="idlePopup" style="display: none; flex-direction: column;">
-        <div>
-        <h3>You’ve been idle for a while</h3>
-        <p>Your session will be terminated in <span id="countdown">15</span> seconds.</p>
-        <div style="margin-top: 20px;">
-            <button class="stay-btn" onclick="stayLoggedIn()">Stay Logged In</button>
-            <button class="logout-btn" onclick="goToLogout()">Log Out Now</button>
-        </div>
-        </div>
-    </div>
-    <script>
-        // Idle Timeout Logic
-        let idleTimeLimit = 1000 * 60 * 2; // 15 seconds
-
-        let warningDuration = 15; // 15 seconds countdown
-        let idleTimeout, countdownTimer;
-        let countdownValue = warningDuration;
-
-        function resetIdleTimer(event) {
-            // if event target is inside popup, do nothing
-            const popup = document.getElementById("idlePopup");
-            if (popup.style.display === "flex" && popup.contains(event.target)) {
-            return; // ignore events inside popup so countdown continues
-            }
-
-            clearTimeout(idleTimeout);
-            clearInterval(countdownTimer);
-            hidePopup();
-            countdownValue = warningDuration;
-
-            idleTimeout = setTimeout(showIdlePopup, idleTimeLimit);
-        }
-
-        // Attach listeners to detect user activity
-        ['click', 'mousemove', 'keydown', 'scroll'].forEach(eventName => {
-            window.addEventListener(eventName, resetIdleTimer);
-        });
-
-
-
-        function showIdlePopup() {
-            document.getElementById("idlePopup").style.display = "flex";
-            countdownTimer = setInterval(() => {
-            countdownValue--;
-            document.getElementById("countdown").textContent = countdownValue;
-            if (countdownValue <= 0) {
-                clearInterval(countdownTimer);
-                goToLogout();
-            }
-            }, 1000);
-        }
-
-        function hidePopup() {
-            document.getElementById("idlePopup").style.display = "none";
-        }
-
-        function stayLoggedIn() {
-            hidePopup();
-            resetIdleTimer();
-            fetch('/ping');
-        }
-
-
-        function goToLogout() {
-            window.location.href = "/logout";
-        }
-
-        ['click', 'mousemove', 'keydown', 'scroll'].forEach(event => {
-            window.addEventListener(event, resetIdleTimer);
-        });
-
-        resetIdleTimer(); // Initialize on load
-    </script>
-    {% endif %}
->>>>>>> b55617d0
 </body>
 </html>