--- conflicted
+++ resolved
@@ -21,8 +21,6 @@
             <h1>Welcome back!</h1>
             <p>Enter your credentials to access your account</p>
 
-<<<<<<< HEAD
-=======
             <!-- Flash messages display -->
             {% with messages = get_flashed_messages(with_categories=true) %}
                 {% if messages %}
@@ -80,7 +78,6 @@
                 }
             </style>
 
->>>>>>> 9d1f1772
             <!-- ✅ Actual login form using POST -->
             <form method="POST" action="{{ url_for('login') }}">
             
@@ -92,24 +89,9 @@
                 </div>
             </form>
 
-<<<<<<< HEAD
-            <!-- Optional: Social login buttons -->
-            <div class="sul-social-buttons">
-                <button type="button">
-                    <img src="{{ url_for('static', filename='images/google-icon.jpeg') }}" alt="Google"> Sign in with Google
-                </button>
-                <button type="button">
-                    <img src="{{ url_for('static', filename='images/apple-icon.jpeg') }}" alt="Apple"> Sign in with Apple
-                </button>
-            </div>
-
-            <div class="sul-signup-link">
-                Don't have an account? <a href="{{ url_for('signup') }}">Sign Up</a>
-=======
             <!-- Social login buttons -->
             <div class="sul-social-buttons" style="margin-top: 1em;">
                 Don't have an account? <a href="{{ url_for('signup') }}" style="font-size:16px;">Sign Up</a>
->>>>>>> 9d1f1772
             </div>
         </div>
 
