
{% set header_color = "#FFF3F3" %}
{% if g.role == "volunteer" %}
  {% set header_color = "#A1CCFF" %}
{% endif %}

<style>
  /* NAVBAR STYLES */
  .header {
    position: sticky;
    top: 0;
    left: 0;
    width: 100%;
    z-index: 10;
    background-color: #FFF3F3;
    display: flex;
    justify-content: space-between;
    align-items: center;
    padding: 9px 40px;
    flex-wrap: wrap;
    box-shadow: 0 2px 5px rgba(0,0,0,0.1);
    box-sizing: border-box;
  }


  /* Dropdown specific styles */
  .dropdown {
    position: relative; /* Container for the dropdown menu */
    display: inline-block; /* Allows side-by-side with other nav items */
  }

  .dropdown-content {
    display: none; /* Hidden by default */
    position: absolute;
    background-color: #f9f9f9; /* Light background for dropdown */
    min-width: 160px;
    box-shadow: 0px 8px 16px 0px rgba(0,0,0,0.2);
    z-index: 1; /* Ensure it appears above other content */
    border-radius: 8px; /* Rounded corners for dropdown */
    overflow: hidden; /* Ensures rounded corners apply to content */
    top: calc(100% + 10px); /* Position below the button, with a gap */
    left: 0; /* Align with the left edge of the button */
  }

  .dropdown-content a {
    color: #333; /* Dark text for links */
    padding: 12px 16px;
    text-decoration: none;
    display: block;
    font-size: 0.95rem;
    white-space: nowrap;
    transition: background-color 0.2s, color 0.2s;
    border-bottom: 1px solid #eee; /* Separator between links */
  }

  .dropdown-content a:last-child {
    border-bottom: none; /* No border for the last item */
  }

  .dropdown-content a:hover {
    background-color: #b30000; /* Red hover background */
    color: white;
  }

  .dropdown:hover .dropdown-content,
  .dropdown.active .dropdown-content { /* 'active' class for JS toggle */
    display: block; /* Show on hover or when 'active' class is present */
  }

  .header-left {
    display: flex;
    align-items: center;
    gap: 20px;
    flex-wrap: wrap;
  }

  .nav-menu-left,
  .nav-menu-right {
    display: flex;
    gap: 15px;
    margin-left: 10px;
    align-items: center;
  }

  .btn {
    background: none;
    border: 2px solid #000;
    padding: 11px 16px;
    border-radius: 10px;
    cursor: pointer;
    font-size: 1rem;
    text-decoration: none;
    color: black;
    white-space: nowrap;
  }

  .btn:hover {
    background-color: #ffb1a3;
    color: white;
    border-color: #ffb1a3;
  }

  .hamburger {
    display: none;
    flex-direction: column;
    cursor: pointer;
    gap: 4px;
  }

  .hamburger div {
    width: 25px;
    height: 3px;
    background: black;
  }

  @media (max-width: 768px) {
    .header {
      flex-direction: column;
      align-items: flex-start;
      gap: 10px;
      padding: 15px 20px;
    }

    .hamburger {
      display: flex;
      position: absolute;
      right: 20px;
      top: 20px;
    }

    .nav-menu-left,
    .nav-menu-right {
      display: none;
      flex-direction: column;
      width: 100%;
      margin-left: 0;
      align-items: flex-start;
      padding-top: 10px;
    }

    .nav-menu-left.show,
    .nav-menu-right.show {
      display: flex;
    }

    .btn {
      width: calc(100% - 4px);
      text-align: left;
      margin-bottom: 5px;
    }

    .header-left img {
      margin-bottom: 0;
    }
  }
</style>

<header class="header" style="background-color: {{ header_color }};">
  <div class="header-left">
    <img src="{{ url_for('static', filename='img/connex_logo.png') }}" alt="Logo" width="65" />
    <div class="hamburger" onclick="toggleMenu()">
      <div></div><div></div><div></div>
    </div>
    <div id="navMenuLeft" class="nav-menu-left">
      {% if g.role == 'admin' %}
        <a href="{{ url_for('admin_events') }}" class="btn">Events</a>
        <a href="{{ url_for('calendar') }}" class="btn">Calendar</a>
      {% elif g.role == 'volunteer' %}
        <a href="{{ url_for('volunteer_dashboard') }}" class="btn">Home</a>
        <a href="{{ url_for('calendar') }}" class="btn">Calendar</a>
        <a href="" class="btn">Events</a>
      {% elif g.role == 'elderly' %}
        <a href="{{ url_for('home') }}" class="btn">Home</a>
        <a href="" class="btn">Events</a>
      {% else %}
        <!-- Guest / not logged in -->
        <a href="{{ url_for('home') }}" class="btn">Home</a>
        <a href="{{ url_for('login') }}" class="btn">Login</a>
        <a href="{{ url_for('signup') }}" class="btn">Sign Up</a>
      {% endif %}
    </div>
  </div>
<<<<<<< HEAD
  <div id="navMenuRight" class="nav-menu-right">
    <a href="{{ url_for('chat') }}" class="btn">Chat 🗨</a>

    <div class="dropdown">
      <a href="#" class="btn" onclick="toggleDropdown(event)">Support <i class="fas fa-caret-down"></i></a>
      <div class="dropdown-content">
        <a href="{{ url_for('faq') }}">FAQ Page</a>
        <a href="#">Contact Support</a>
      </div>
    </div>


    <a href="{{ url_for('login') }}" class="btn">Login</a>
=======
>>>>>>> 0094eda8

  <div id="navMenuRight" class="nav-menu-right">
    {% if g.user %}
      <a href="{{ url_for('chat') }}" class="btn">Chat 🗨</a>
      <a href="" class="btn">Support</a>
      <a href="" class="btn">Logout</a>
      <img src="{{ url_for('static', filename='img/pfp.png') }}" alt="Avatar" width="55" style="border-radius: 50%;" />
    {% else %}
      <a href="{{ url_for('login') }}" class="btn">Login</a>
      <a href="" class="btn">Sign Up</a>
    {% endif %}
  </div>
</header>

<script>
  function toggleMenu() {
    document.getElementById("navMenuLeft").classList.toggle("show");
    document.getElementById("navMenuRight").classList.toggle("show");
  }
</script>
</body>
</html><|MERGE_RESOLUTION|>--- conflicted
+++ resolved
@@ -180,33 +180,13 @@
       {% endif %}
     </div>
   </div>
-<<<<<<< HEAD
+
   <div id="navMenuRight" class="nav-menu-right">
     <a href="{{ url_for('chat') }}" class="btn">Chat 🗨</a>
 
-    <div class="dropdown">
-      <a href="#" class="btn" onclick="toggleDropdown(event)">Support <i class="fas fa-caret-down"></i></a>
-      <div class="dropdown-content">
-        <a href="{{ url_for('faq') }}">FAQ Page</a>
-        <a href="#">Contact Support</a>
-      </div>
-    </div>
-
-
+    <a href="#" class="btn">Support</a>
     <a href="{{ url_for('login') }}" class="btn">Login</a>
-=======
->>>>>>> 0094eda8
-
-  <div id="navMenuRight" class="nav-menu-right">
-    {% if g.user %}
-      <a href="{{ url_for('chat') }}" class="btn">Chat 🗨</a>
-      <a href="" class="btn">Support</a>
-      <a href="" class="btn">Logout</a>
-      <img src="{{ url_for('static', filename='img/pfp.png') }}" alt="Avatar" width="55" style="border-radius: 50%;" />
-    {% else %}
-      <a href="{{ url_for('login') }}" class="btn">Login</a>
-      <a href="" class="btn">Sign Up</a>
-    {% endif %}
+
   </div>
 </header>
 
