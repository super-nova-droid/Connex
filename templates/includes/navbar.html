{% set header_color = "#FFF3F3" %}
{% if g.role == "volunteer" %}
  {% set header_color = "#A1CCFF" %}
{% endif %}
<style>
  /* NAVBAR STYLES */
  .header {
    position: sticky;
    top: 0;
    left: 0;
    width: 100%;
    z-index: 10;
    background-color: #FFF3F3;
    display: flex;
    justify-content: space-between;
    align-items: center;
    padding: 9px 40px;
    flex-wrap: wrap;
    box-shadow: 0 2px 5px rgba(0,0,0,0.1);
    box-sizing: border-box;
  }

  .header-left {
    display: flex;
    align-items: center;
    gap: 20px;
    flex-wrap: wrap;
  }

  .nav-menu-left,
  .nav-menu-right {
    display: flex;
    gap: 15px;
    margin-left: 10px;
    align-items: center;
  }

  .btn {
    background: none;
    border: 2px solid #000;
    padding: 11px 16px;
    border-radius: 10px;
    cursor: pointer;
    font-size: 1rem;
    text-decoration: none;
    color: black;
    white-space: nowrap;
  }

  .btn:hover {
    background-color: #ffb1a3;
    color: white;
    border-color: #ffb1a3;
  }

  .hamburger {
    display: none;
    flex-direction: column;
    cursor: pointer;
    gap: 4px;
  }

  .hamburger div {
    width: 25px;
    height: 3px;
    background: black;
  }

  @media (max-width: 768px) {
    .header {
      flex-direction: column;
      align-items: flex-start;
      gap: 10px;
      padding: 15px 20px;
    }

    .hamburger {
      display: flex;
      position: absolute;
      right: 20px;
      top: 20px;
    }

    .nav-menu-left,
    .nav-menu-right {
      display: none;
      flex-direction: column;
      width: 100%;
      margin-left: 0;
      align-items: flex-start;
      padding-top: 10px;
    }

    .nav-menu-left.show,
    .nav-menu-right.show {
      display: flex;
    }

    .btn {
      width: calc(100% - 4px);
      text-align: left;
      margin-bottom: 5px;
    }

    .header-left img {
      margin-bottom: 0;
    }
  }
</style>

<header class="header" style="background-color: {{ header_color }};">
  <div class="header-left">
    <img src="{{ url_for('static', filename='img/connex_logo.png') }}" alt="Logo" width="65" />
    <div class="hamburger" onclick="toggleMenu()">
      <div></div><div></div><div></div>
    </div>
    <div id="navMenuLeft" class="nav-menu-left">
      {% if g.role == 'admin' %}
        <a href="{{ url_for('admin_dashboard') }}" class="btn">Dashboard</a>
        <a href="{{ url_for('admin_events') }}" class="btn">Events</a>
      {% elif g.role == 'volunteer' %}
        <a href="{{ url_for('volunteer_dashboard') }}" class="btn">Home</a>
        <a href="{{ url_for('calendar') }}" class="btn">Calendar</a>
        <a href="" class="btn">Events</a>
      {% elif g.role == 'elderly' %}
        <a href="{{ url_for('usereventpage') }}" class="btn">Events</a>
        <a href="{{ url_for('calendar') }}" class="btn">Calendar</a>
      {% else %}
        <!-- Guest / not logged in -->
        <a href="{{ url_for('home') }}" class="btn">Home</a>
        <a href="{{ url_for('login') }}" class="btn">Login</a>
        <a href="{{ url_for('signup') }}" class="btn">Sign Up</a>
      {% endif %}
    </div>
  </div>

  <div id="navMenuRight" class="nav-menu-right">
    {% if g.user %}
      <a href="{{ url_for('chat') }}" class="btn">Chat 🗨</a>
      <a href="" class="btn">Support</a>
<<<<<<< HEAD
      <a href="{{ url_for('login') }}" class="btn">Logout</a>
=======
      <a href="{{ url_for('logout') }}" class="btn">Logout</a>
>>>>>>> 0ea744d7
      <img src="{{ url_for('static', filename='img/pfp.png') }}" alt="Avatar" width="55" style="border-radius: 50%;" />
    {% else %}
      <a href="{{ url_for('login') }}" class="btn">Login</a>
      <a href="" class="btn">Sign Up</a>
    {% endif %}
  </div>
</header>

<script>
  function toggleMenu() {
    document.getElementById("navMenuLeft").classList.toggle("show");
    document.getElementById("navMenuRight").classList.toggle("show");
  }
</script><|MERGE_RESOLUTION|>--- conflicted
+++ resolved
@@ -138,11 +138,8 @@
     {% if g.user %}
       <a href="{{ url_for('chat') }}" class="btn">Chat 🗨</a>
       <a href="" class="btn">Support</a>
-<<<<<<< HEAD
       <a href="{{ url_for('login') }}" class="btn">Logout</a>
-=======
       <a href="{{ url_for('logout') }}" class="btn">Logout</a>
->>>>>>> 0ea744d7
       <img src="{{ url_for('static', filename='img/pfp.png') }}" alt="Avatar" width="55" style="border-radius: 50%;" />
     {% else %}
       <a href="{{ url_for('login') }}" class="btn">Login</a>
