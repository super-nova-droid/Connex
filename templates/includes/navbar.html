<style>
  /* NAVBAR STYLES */
  .header {
    position: sticky;
    top: 0;
    left: 0;
    width: 100%;
    z-index: 10;
    background-color: #FFF3F3;
    display: flex;
    justify-content: space-between;
    align-items: center;
    padding: 9px 40px;
    flex-wrap: wrap;
    box-shadow: 0 2px 5px rgba(0,0,0,0.1);
    box-sizing: border-box;
  }

  .header-left {
    display: flex;
    align-items: center;
    gap: 20px;
    flex-wrap: wrap;
  }

  .nav-menu-left,
  .nav-menu-right {
    display: flex;
    gap: 15px;
    margin-left: 10px;
    align-items: center;
  }

<<<<<<< HEAD
 .btn {
    background: none;
=======
  .btn {
     background: none;
>>>>>>> 59d710e8
    border: 2px solid #000;
    padding: 11px 16px;
    border-radius: 10px;
    cursor: pointer;
    font-size: 1rem;
    text-decoration: none;
    color: black;
    white-space: nowrap;
  }

  .btn:hover {

    background-color: #ffb1a3;
    color: white;
    border-color: #ffb1a3;

  }

  .hamburger {
    display: none;
    flex-direction: column;
    cursor: pointer;
    gap: 4px;
  }

  .hamburger div {
    width: 25px;
    height: 3px;
    background: black;
  }

  @media (max-width: 768px) {
    .header {
      flex-direction: column;
      align-items: flex-start;
      gap: 10px;
      padding: 15px 20px;
    }

    .hamburger {
      display: flex;
      position: absolute;
      right: 20px;
      top: 20px;
    }

    .nav-menu-left,
    .nav-menu-right {
      display: none;
      flex-direction: column;
      width: 100%;
      margin-left: 0;
      align-items: flex-start;
      padding-top: 10px;
    }

    .nav-menu-left.show,
    .nav-menu-right.show {
      display: flex;
    }

    .btn {
      width: calc(100% - 4px);
      text-align: left;
      margin-bottom: 5px;
    }

    .header-left img {
      margin-bottom: 0;
    }
  }
</style>

<header class="header">
  <div class="header-left">
    <img src="{{ url_for('static', filename='img/connex_logo.png') }}" alt="Logo" width="65" />
    <div class="hamburger" onclick="toggleMenu()">
      <div></div><div></div><div></div>
    </div>
    <div id="navMenuLeft" class="nav-menu-left">
      <a href="{{ url_for('admin_events') }}" class="btn">Events</a>
      <a href="{{ url_for('calendar') }}" class="btn">Calendar</a>
    </div>
  </div>
  <div id="navMenuRight" class="nav-menu-right">
    <a href="{{ url_for('chat') }}" class="btn">Chat 🗨</a>

    <a href="" class="btn">Support</a>
    <img src="{{ url_for('static', filename='img/pfp.png') }}" alt="Avatar" width="55" style="border-radius: 50%;" />

  </div>
</header>

<script>
  function toggleMenu() {
    document.getElementById("navMenuLeft").classList.toggle("show");
    document.getElementById("navMenuRight").classList.toggle("show");
  }
</script><|MERGE_RESOLUTION|>--- conflicted
+++ resolved
@@ -31,13 +31,9 @@
     align-items: center;
   }
 
-<<<<<<< HEAD
+
  .btn {
     background: none;
-=======
-  .btn {
-     background: none;
->>>>>>> 59d710e8
     border: 2px solid #000;
     padding: 11px 16px;
     border-radius: 10px;
