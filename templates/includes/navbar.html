<style>
  /* NAVBAR STYLES */
  .header {
    position: sticky;
    top: 0;
    left: 0;
    width: 100%;
    z-index: 10;
    background-color: #FFF3F3;
    display: flex;
    justify-content: space-between;
    align-items: center;
    padding: 9px 40px;
    flex-wrap: wrap;
    box-shadow: 0 2px 5px rgba(0,0,0,0.1);
    box-sizing: border-box;
  }

  .header-left {
    display: flex;
    align-items: center;
    gap: 20px;
    flex-wrap: wrap;
  }

  .nav-menu-left,
  .nav-menu-right {
    display: flex;
    gap: 15px;
    margin-left: 10px;
    align-items: center;
  }

  .btn {
    background: none;
<<<<<<< HEAD
    border: 2px solid #000;
=======
    border: 2px solid #000000; /* Red border from your theme */
>>>>>>> 7bb2496f
    padding: 11px 16px;
    border-radius: 10px;
    cursor: pointer;
    font-size: 1rem;
    text-decoration: none;
<<<<<<< HEAD
    color: black;
=======
    color: #000000; /* Red text */
>>>>>>> 7bb2496f
    white-space: nowrap;
    transition: background-color 0.3s, color 0.3s, border-color 0.3s;
  }

  .btn:hover {
<<<<<<< HEAD
    background-color: #ffb1a3;
    color: white;
    border-color: #ffb1a3;
=======
    background-color: #000000; /* Red background on hover */
    color: white;
    border-color: #000000;
>>>>>>> 7bb2496f
  }

  .hamburger {
    display: none;
    flex-direction: column;
    cursor: pointer;
    gap: 4px;
  }

  .hamburger div {
    width: 25px;
    height: 3px;
    background: black;
  }

  @media (max-width: 768px) {
    .header {
      flex-direction: column;
      align-items: flex-start;
      gap: 10px;
      padding: 15px 20px;
    }

    .hamburger {
      display: flex;
      position: absolute;
      right: 20px;
      top: 20px;
    }

    .nav-menu-left,
    .nav-menu-right {
      display: none;
      flex-direction: column;
      width: 100%;
      margin-left: 0;
      align-items: flex-start;
      padding-top: 10px;
    }

    .nav-menu-left.show,
    .nav-menu-right.show {
      display: flex;
    }

    .btn {
      width: calc(100% - 4px);
      text-align: left;
      margin-bottom: 5px;
    }

    .header-left img {
      margin-bottom: 0;
    }
  }
</style>

<header class="header">
  <div class="header-left">
    <img src="{{ url_for('static', filename='img/connex_logo.png') }}" alt="Logo" width="65" />
    <div class="hamburger" onclick="toggleMenu()">
      <div></div><div></div><div></div>
    </div>
    <div id="navMenuLeft" class="nav-menu-left">
      <a href="{{ url_for('admin_events') }}" class="btn">Events</a>
      <a href="{{ url_for('calendar') }}" class="btn">Calendar</a>
    </div>
  </div>
  <div id="navMenuRight" class="nav-menu-right">
    <a href="{{ url_for('chat') }}" class="btn">Chat 🗨</a>
<<<<<<< HEAD
    <a href="" class="btn">Support</a>
    <img src="{{ url_for('static', filename='img/pfp.png') }}" alt="Avatar" width="55" style="border-radius: 50%;" />
=======
    <a href="#" class="btn">Support</a> <!-- Changed href to support route -->
    <a href="{{ url_for ('login') }}"" class="btn">Login</a>
    <img src="{{ url_for('static', filename='img/profilepic.jpg') }}" alt="Avatar" width="55" style="border-radius: 50%;" />
>>>>>>> 7bb2496f
  </div>
</header>

<script>
  function toggleMenu() {
    document.getElementById("navMenuLeft").classList.toggle("show");
    document.getElementById("navMenuRight").classList.toggle("show");
  }
</script><|MERGE_RESOLUTION|>--- conflicted
+++ resolved
@@ -33,35 +33,22 @@
 
   .btn {
     background: none;
-<<<<<<< HEAD
+
     border: 2px solid #000;
-=======
+
     border: 2px solid #000000; /* Red border from your theme */
->>>>>>> 7bb2496f
-    padding: 11px 16px;
-    border-radius: 10px;
-    cursor: pointer;
-    font-size: 1rem;
-    text-decoration: none;
-<<<<<<< HEAD
+
+
     color: black;
-=======
+
     color: #000000; /* Red text */
->>>>>>> 7bb2496f
-    white-space: nowrap;
-    transition: background-color 0.3s, color 0.3s, border-color 0.3s;
-  }
 
   .btn:hover {
-<<<<<<< HEAD
+
     background-color: #ffb1a3;
     color: white;
     border-color: #ffb1a3;
-=======
-    background-color: #000000; /* Red background on hover */
-    color: white;
-    border-color: #000000;
->>>>>>> 7bb2496f
+
   }
 
   .hamburger {
@@ -132,14 +119,10 @@
   </div>
   <div id="navMenuRight" class="nav-menu-right">
     <a href="{{ url_for('chat') }}" class="btn">Chat 🗨</a>
-<<<<<<< HEAD
+
     <a href="" class="btn">Support</a>
     <img src="{{ url_for('static', filename='img/pfp.png') }}" alt="Avatar" width="55" style="border-radius: 50%;" />
-=======
-    <a href="#" class="btn">Support</a> <!-- Changed href to support route -->
-    <a href="{{ url_for ('login') }}"" class="btn">Login</a>
-    <img src="{{ url_for('static', filename='img/profilepic.jpg') }}" alt="Avatar" width="55" style="border-radius: 50%;" />
->>>>>>> 7bb2496f
+
   </div>
 </header>
 
