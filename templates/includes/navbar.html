--- conflicted
+++ resolved
@@ -123,42 +123,9 @@
   </div>
 </header>
 
-<<<<<<< HEAD
-    </style>
-</head>
-<body>
-    <nav class="navbar">
-        <div class="navbar-content-wrapper">
-            <!-- Left Group -->
-            <div class="nav-left-group">
-                <a href="{{ url_for('login') }}">
-                    <img src="{{ url_for('static', filename='img/Connex_user_logo.png') }}" alt="Logo" class="nav-logo">
-                </a>
-                <a href="{{ url_for('usereventpage') }}" class="nav-button">Events</a>
-                <a href="{{ url_for('calendar') }}" class="nav-button">
-                    <span class="calendar-icon">&#128197;</span> Calendar
-                </a>
-            </div>
-            <!-- Center Title -->
-            <div class="nav-center-title">Connex</div>
-            <!-- Right Buttons -->
-            <div class="nav-right-group">
-                <a href="{{ url_for('chat') }}" class="nav-button"> {# <--- UPDATED HREF HERE #}
-                    Chat <span class="chat-icon">&#128172;</span>
-                </a>
-                <a href="#" class="nav-button">Support</a>
-                <img src="{{ url_for('static', filename='img/profilepic.jpg') }}" alt="Profile" class="nav-profile-pic">
-            </div>
-        </div>
-    </nav>
-    <!-- Content below navbar will start here. Body margin-top is essential. -->
-</body>
-</html>
-=======
 <script>
   function toggleMenu() {
     document.getElementById("navMenuLeft").classList.toggle("show");
     document.getElementById("navMenuRight").classList.toggle("show");
   }
-</script>
->>>>>>> 6a471d56
+</script>