<!DOCTYPE html>
<html lang="en">
<head>
  <meta charset="UTF-8" />
  <meta name="viewport" content="width=device-width, initial-scale=1.0"/>
  <title>Admin Dashboard</title>
  <link href="https://fonts.googleapis.com/css2?family=Poppins:wght@500;600&display=swap" rel="stylesheet">
  <style>
    body {
      margin: 0;
      padding: 0;
      font-family: 'Poppins', sans-serif;
      background-color: white;
      overflow-x: hidden;
      position: relative;
    }

    .content-wrapper {
      position: relative;
      z-index: 10;
    }

    h1 {
      margin: 40px 0 20px;
      text-align: center;
      font-size: 2.2rem;
      position: relative;
      z-index: 2;
      opacity: 0;
      transform: translateY(-30px);
      animation: slideInFadeTitle 0.6s cubic-bezier(0.25, 0.46, 0.45, 0.94) 0.2s forwards; /* Reduced from 0.8s and 0.3s delay */
    }

    .dashboard-grid {
      display: flex;
      justify-content: center;
      align-items: flex-start;
      gap: 60px;
      padding: 60px;
      position: relative;
      z-index: 2;
      flex-wrap: wrap;
    }

    .left-panel {
      display: flex;
      flex-direction: column;
      gap: 40px;
    }

    .bottom-row {
      display: flex;
      gap: 30px;
    }

    .right-panel {
      display: flex;
      flex-direction: column;
      gap: 40px;
    }

    .tile {
      background-color: rgba(255, 255, 255, 0.7);
      color: #333;
      border: none;
      border-radius: 10px;
      padding: 40px;
      font-size: 1.4rem;
      font-weight: 400;
      box-shadow: 0 8px 14px rgba(0,0,0,0.1);
      transition: all 0.3s ease;
      cursor: pointer;
      text-align: center;
      opacity: 0;
      transform: translateY(50px);
    }

    .tile:hover {
      background-color: #FFB1A3;
      color: white;
      transform: translateY(-5px);
      box-shadow: 0 12px 20px rgba(0,0,0,0.15);
    }

    .tile-large {
      width: 500px;
      height: 300px;
      animation: slideInFadeLeft 0.6s cubic-bezier(0.25, 0.46, 0.45, 0.94) 0.4s forwards; /* Reduced from 0.8s and 0.6s delay */
    }

    .tile-small {
      width: 220px;
      height: 130px;
    }

    /* Individual tile animations with faster timing */
    .tile-small:nth-child(1) {
      animation: slideInFadeUp 0.6s cubic-bezier(0.25, 0.46, 0.45, 0.94) 0.7s forwards; /* Reduced from 0.8s and 1.0s delay */
    }

    .tile-small:nth-child(2) {
      animation: slideInFadeUp 0.6s cubic-bezier(0.25, 0.46, 0.45, 0.94) 0.8s forwards; /* Reduced from 0.8s and 1.2s delay */
    }

    .right-panel .tile-small:nth-child(1) {
      animation: slideInFadeRight 0.6s cubic-bezier(0.25, 0.46, 0.45, 0.94) 0.6s forwards; /* Reduced from 0.8s and 0.8s delay */
    }

    .right-panel .tile-small:nth-child(2) {
      animation: slideInFadeRight 0.6s cubic-bezier(0.25, 0.46, 0.45, 0.94) 1.0s forwards; /* Reduced from 0.8s and 1.4s delay */
    }

    .right-panel .tile-small:nth-child(3) {
      animation: slideInFadeRight 0.6s cubic-bezier(0.25, 0.46, 0.45, 0.94) 1.1s forwards; /* Reduced from 0.8s and 1.6s delay */
    }

    /* Animation keyframes */
    @keyframes slideInFadeTitle {
      from {
        opacity: 0;
        transform: translateY(-30px);
      }
      to {
        opacity: 1;
        transform: translateY(0);
      }
    }

    @keyframes slideInFadeLeft {
      from {
        opacity: 0;
        transform: translateX(-80px) translateY(30px);
      }
      to {
        opacity: 1;
        transform: translateX(0) translateY(0);
      }
    }

    @keyframes slideInFadeRight {
      from {
        opacity: 0;
        transform: translateX(80px) translateY(30px);
      }
      to {
        opacity: 1;
        transform: translateX(0) translateY(0);
      }
    }

    @keyframes slideInFadeUp {
      from {
        opacity: 0;
        transform: translateY(60px);
      }
      to {
        opacity: 1;
        transform: translateY(0);
      }
    }

    /* Hover animations enhancement */
    .tile.animate-in {
      opacity: 1;
      transform: translateY(0);
    }

    .tile.animate-in:hover {
      transform: translateY(-8px) scale(1.02);
    }

    @media (max-width: 1024px) {
      .dashboard-grid {
        flex-direction: column;
        align-items: center;
      }

      .bottom-row {
        flex-direction: column;
        gap: 20px;
        align-items: center;
      }

      .right-panel {
        flex-direction: row;
        flex-wrap: wrap;
        justify-content: center;
        gap: 20px;
      }

      .tile-large,
      .tile-small {
        width: 90vw;
      }

      /* Adjust animations for mobile - faster */
      .tile-large,
      .tile-small {
        animation-name: slideInFadeUp;
      }

      .tile-small:nth-child(1) {
        animation-delay: 0.5s; /* Reduced from 0.8s */
      }

      .tile-small:nth-child(2) {
        animation-delay: 0.6s; /* Reduced from 1.0s */
      }

      .right-panel .tile-small:nth-child(1) {
        animation-delay: 0.7s; /* Reduced from 1.2s */
      }

      .right-panel .tile-small:nth-child(2) {
        animation-delay: 0.8s; /* Reduced from 1.4s */
      }

      .right-panel .tile-small:nth-child(3) {
        animation-delay: 0.9s; /* Reduced from 1.6s */
      }
    }
  </style>
</head>
<body>

  {% include 'includes/bg.html' %}
<<<<<<< HEAD
  <div class="content-wrapper">
    {% include 'includes/navbar.html' %}

    <h1>Welcome ADMIN</h1>

    <div class="dashboard-grid">
      <div class="left-panel">
        <form method="get" action="{{ url_for('admin_events') }}">
          <button class="tile tile-large" type="submit">Manage Events</button>
        </form>
        <div class="bottom-row">
          <button class="tile tile-small">User Action Auditing</button>
          <button class="tile tile-small">Customer Support</button>
        </div>
=======
  {% include 'includes/navbar.html' %}

  <h1>Welcome ADMIN</h1>

  <div class="dashboard-grid">
    <div class="left-panel">
      <form method="get" action="{{ url_for('admin_events') }}">
        <button class="tile tile-large" type="submit">Manage Events</button>
      </form>
      <div class="bottom-row">
        <form method="get" action="{{ url_for('audit') }}">
          <button class="tile tile-small" type="submit">User Action Auditing</button>
        </form>
        <button class="tile tile-small">Customer Support</button>
>>>>>>> db3bb927
      </div>

      <div class="right-panel">
        <form method="get" action="{{ url_for('account_management') }}">
          <button class="tile tile-small" type="submit">Manage Accounts</button>
        </form>
        <button class="tile tile-small">Report Generation</button>
        <button class="tile tile-small">Manage Chats</button>
      </div>
    </div>

    <script>
      // Add animate-in class when animations complete for enhanced hover effects
      document.addEventListener('DOMContentLoaded', function() {
        setTimeout(() => {
          document.querySelectorAll('.tile').forEach(tile => {
            tile.classList.add('animate-in');
          });
        }, 1400); // Reduced from 2000ms after all animations complete
      });
    </script>
  </div>

</body>
</html><|MERGE_RESOLUTION|>--- conflicted
+++ resolved
@@ -224,7 +224,6 @@
 <body>
 
   {% include 'includes/bg.html' %}
-<<<<<<< HEAD
   <div class="content-wrapper">
     {% include 'includes/navbar.html' %}
 
@@ -236,25 +235,11 @@
           <button class="tile tile-large" type="submit">Manage Events</button>
         </form>
         <div class="bottom-row">
-          <button class="tile tile-small">User Action Auditing</button>
+          <form method="get" action="{{ url_for('audit') }}">
+            <button class="tile tile-small" type="submit">User Action Auditing</button>
+          </form>
           <button class="tile tile-small">Customer Support</button>
         </div>
-=======
-  {% include 'includes/navbar.html' %}
-
-  <h1>Welcome ADMIN</h1>
-
-  <div class="dashboard-grid">
-    <div class="left-panel">
-      <form method="get" action="{{ url_for('admin_events') }}">
-        <button class="tile tile-large" type="submit">Manage Events</button>
-      </form>
-      <div class="bottom-row">
-        <form method="get" action="{{ url_for('audit') }}">
-          <button class="tile tile-small" type="submit">User Action Auditing</button>
-        </form>
-        <button class="tile tile-small">Customer Support</button>
->>>>>>> db3bb927
       </div>
 
       <div class="right-panel">
