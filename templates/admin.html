--- conflicted
+++ resolved
@@ -272,17 +272,11 @@
       <form method="get" action="{{ url_for('account_management') }}">
         <button class="tile tile-small" type="submit">Manage Accounts</button>
       </form>
-<<<<<<< HEAD
+
       <form method="get" action="{{ url_for('admin_report') }}">
         <button class="tile tile-small" type="submit">Report Generation</button>
       </form>
       <button class="tile tile-small">Manage Chats</button>
-=======
-      <button class="tile tile-small" type="submit">Report Generation</button>
-      <form method="get" action="{{ url_for('community_chat_list') }}">
-        <button class="tile tile-small" type="submit">Manage Chats</button>
-      </form>
->>>>>>> 19e62909
     </div>
   </div>
   <!-- Idle Timeout Popup -->
