--- conflicted
+++ resolved
@@ -274,11 +274,9 @@
   {% include 'includes/bg.html' %}
   {% include 'includes/navbar.html' %}
 
-<<<<<<< HEAD
-  <h1>Welcome {{ username }}</h1>
-=======
-  <h1 style="color: white; margin-bottom: -20px;">Welcome ADMIN</h1>
->>>>>>> 1430805c
+
+  <h1 style="color: white; margin-bottom: -20px;">Welcome {{ username }}</h1>
+
 
   <div class="dashboard-grid">
     <div class="left-panel">
