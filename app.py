--- conflicted
+++ resolved
@@ -1274,38 +1274,32 @@
                 flash(image_message, "error")
                 return render_template('login_verify_face.html')
             
-<<<<<<< HEAD
+
             # SERVER-SIDE VALIDATION: Validate face detection in login image
             face_valid, face_message = validate_face_detection_result(opencv_image)
-=======
-            opencv_image = process_webcam_image_data(image_data)
->>>>>>> 4f6e5f96
+
             
             if not face_valid:
                 flash(face_message, "error")
                 return render_template('login_verify_face.html')
             
-<<<<<<< HEAD
+
             # SERVER-SIDE VALIDATION: Validate login session data
             required_session_fields = ['temp_user_id', 'login_session_active']
             session_valid, session_message = validate_session_data(session, required_session_fields)
             
             if not session_valid:
-=======
-            user_id = session.get('temp_user_id')
-            if not user_id:
->>>>>>> 4f6e5f96
+
                 flash("Login session expired. Please login again.", "error")
                 session.clear() 
                 return redirect(url_for('login'))
             
-<<<<<<< HEAD
+
             # Get user ID from login session
             user_id = session.get('temp_user_id')
             
             # Verify the face against stored image
-=======
->>>>>>> 4f6e5f96
+
             success, message = verify_user_face(user_id, opencv_image)
             
             if success:
