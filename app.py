--- conflicted
+++ resolved
@@ -1,118 +1,8 @@
-<<<<<<< HEAD
-from flask import Flask, render_template, request, redirect, url_for, flash, session, jsonify, g
-import mysql.connector
-import os
-import uuid
-from datetime import datetime, time, timedelta
-from dotenv import load_dotenv
-
-# Import the OpenAI library
-from openai import OpenAI
-
-# Load environment variables from .env file FIRST THING
-load_dotenv()
+
+from flask import Flask, render_template, request, redirect, url_for, flash, jsonify, session
 
 app = Flask(__name__)
 
-# --- Load configuration from environment variables ---
-# Flask Secret Key
-# It's crucial to set a strong, random key in your .env for production.
-app.secret_key = os.getenv('FLASK_SECRET_KEY')
-if not app.secret_key:
-    print("Warning: FLASK_SECRET_KEY environment variable not set. Using a fallback, which is INSECURE for production!")
-    # Fallback for development if .env is missing, but strongly advise against this for production.
-    app.secret_key = 'a_very_insecure_fallback_key_for_dev_only_please_change'
-
-# MySQL DB configuration from environment variables
-DB_HOST = os.getenv('DB_HOST')
-DB_PORT = int(os.getenv('DB_PORT', 3306)) # Default MySQL port if not specified
-DB_USER = os.getenv('DB_USER')
-DB_PASSWORD = os.getenv('DB_PASSWORD')
-DB_NAME = os.getenv('DB_NAME')
-
-# OpenAI API Key
-OPENAI_API_KEY = os.getenv('OPENAI_API_KEY')
-openai_client = None # Initialize to None
-
-if OPENAI_API_KEY:
-    try:
-        openai_client = OpenAI(api_key=OPENAI_API_KEY)
-        print("OpenAI client initialized successfully.")
-    except Exception as e:
-        print(f"Error initializing OpenAI client: {e}")
-        print("Chatbot functionality may be impaired.")
-else:
-    print("Warning: OPENAI_API_KEY environment variable not set. Chatbot functionality will be unavailable.")
-
-# Basic check to ensure critical DB variables are loaded
-if not all([DB_HOST, DB_USER, DB_PASSWORD, DB_NAME]):
-    print("Error: One or more critical database environment variables (DB_HOST, DB_USER, DB_PASSWORD, DB_NAME) are not set.")
-    print("Please ensure your .env file is correctly configured and located in the project root.")
-    # In a production app, you might want to raise an exception or exit here.
-    # import sys
-    # sys.exit(1)
-
-
-# --- Before Request: Always set g.user to a guest ---
-@app.before_request
-def set_guest_user():
-    """
-    Sets a default 'guest' user for every request.
-    This ensures g.user is always available and allows all functionalities
-    to operate without explicit login. It also handles existing sessions
-    that might not have 'username' or 'role' set yet.
-    """
-    # Ensure a unique user_id exists in session for this guest
-    if 'user_id' not in session:
-        session['user_id'] = str(uuid.uuid4())
-        session['username'] = 'guest' # Initialize username if new session
-        session['role'] = 'user'      # Initialize role if new session
-    else:
-        # If user_id exists but username/role don't (e.g., from an old session), set them
-        if 'username' not in session:
-            session['username'] = 'guest'
-        if 'role' not in session:
-            session['role'] = 'user'
-
-    # Set g.user based on session for the current request
-    g.user = {
-        'id': session['user_id'],
-        'username': session['username'],
-        'role': session['role']
-    }
-
-# Removed: role_required decorator and all authentication routes (/register, /login, /logout)
-# Removed: admin dashboard route (/admin_dashboard)
-
-# --- Main Application Routes ---
-=======
-from flask import Flask, render_template, request, redirect, url_for, flash, jsonify, session
-import os
-import mysql.connector
-
-app = Flask(__name__)
-
-def get_db_connection():
-    try:
-        connection = mysql.connector.connect(
-            host=os.environ.get('DB_HOST', 'mainline.proxy.rlwy.net'),
-            port=int(os.environ.get('DB_PORT', 41020)),
-            user=os.environ.get('DB_USER', 'root'),
-            password=os.environ.get('DB_PASSWORD', 'dQKyjkQpEgeSTJSAIOGzZLDOVPFcXccG'),
-            database=os.environ.get('DB_NAME', 'railway')
-        )
-        print("Successfully connected to the MySQL database!")
-        return connection
-    except mysql.connector.Error as err:
-        print(f"Failed to connect to MySQL database: {err}")
-        return None
-    
-
-def get_db_cursor(conn):
-    return conn.cursor(dictionary=True)
-    
-
->>>>>>> 79878a45
 @app.route('/')
 def home():
     """
@@ -571,55 +461,5 @@
     """
     return render_template('chat.html')
 
-<<<<<<< HEAD
-# --- NEW API ENDPOINT FOR CHATBOT ---
-@app.route('/api/chat', methods=['POST'])
-def api_chat():
-    """
-    Handles chat messages from the frontend, sends them to OpenAI,
-    and returns the chatbot's response.
-    """
-    if not openai_client:
-        return jsonify({"error": "Chatbot is not configured. Missing API key or initialization error."}), 503 # Service Unavailable
-
-    user_message = request.json.get('message')
-    if not user_message:
-        return jsonify({"error": "No message provided."}), 400
-
-    try:
-        # Example using OpenAI's chat completions API
-        # You can expand on this with context, message history, etc.
-        response = openai_client.chat.completions.create(
-            model="gpt-3.5-turbo", # Or "gpt-4", etc.
-            messages=[
-                {"role": "system", "content": "You are a helpful assistant for event management. Provide concise answers."},
-                {"role": "user", "content": user_message}
-            ]
-        )
-        chatbot_response = response.choices[0].message.content
-        return jsonify({"response": chatbot_response})
-
-    except Exception as e:
-        print(f"Error from OpenAI Chat: {e}")
-        return jsonify({"error": f"Error interacting with chatbot: {e}"}), 500
-
-@app.route('/support')
-def support():
-    """
-    Renders the support page with contact information.
-    """
-    return render_template('support.html')
-=======
-@app.route('/events')
-def events():
-    conn = get_db_connection()
-    cursor = get_db_cursor(conn)
-    cursor.execute("SELECT * FROM event;")
-    events = cursor.fetchall()
-    cursor.close()
-    conn.close()
-    return render_template('events.html', events=events)
->>>>>>> 79878a45
-
 if __name__ == '__main__':
     app.run(debug=True)