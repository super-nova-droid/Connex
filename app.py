--- conflicted
+++ resolved
@@ -4,9 +4,6 @@
 import os
 from flask_wtf import CSRFProtect
 from werkzeug.security import check_password_hash,generate_password_hash
-<<<<<<< HEAD
-from flask import Blueprint
-=======
 from authlib.integrations.flask_client import OAuth
 from flask_dance.contrib.google import make_google_blueprint, google
 from connexmail import send_otp_email
@@ -21,7 +18,6 @@
 from werkzeug.utils import secure_filename
 import re # For input validation
 from functools import wraps # For decorators
->>>>>>> 4283de71
 
 load_dotenv()  # Load environment variables from .env file
 
@@ -109,9 +105,6 @@
     g.role = session.get('user_role')
     g.username = session.get('user_name')
 
-<<<<<<< HEAD
-@app.route('/')
-=======
 # --- Routes ---
 @app.route('/')
 def index():
@@ -120,7 +113,6 @@
 @app.route('/home')
 @role_required(['elderly', 'volunteer', 'admin']) # Allow all logged-in roles to access home
 
->>>>>>> 4283de71
 def home():
     if g.role == 'admin':
         return redirect(url_for('admin_dashboard'))
@@ -189,27 +181,11 @@
 
 @app.route('/signup', methods=['GET', 'POST'])
 def signup():
+    if g.user: # Redirect if already logged in
+        return redirect(url_for('home'))
 
     prefill_email = session.get("oauth_signup_email")
     prefill_username = session.get("oauth_signup_username")
-
-    if request.method == 'POST':
-        # Store form data in session, do NOT insert into DB yet
-        session['pending_signup'] = {
-            'username': request.form['username'],
-            'password': request.form['password'],
-            'confirm_password': request.form['confirm_password'],
-            'email': request.form['email'],
-            'dob': request.form['dob'],
-            'province': request.form['province'],
-            'is_volunteer': 'is_volunteer' in request.form
-        }
-
-        # Basic Validation
-        if session['pending_signup']['password'] != session['pending_signup']['confirm_password']:
-
-    if g.user: # Redirect if already logged in
-        return redirect(url_for('home'))
 
     if request.method == 'POST':
         name = request.form.get('username', '').strip()
@@ -227,7 +203,6 @@
             return render_template('signup.html', username=name, email=email, dob=dob, province=province)
 
         if password != confirm_password:
-
             flash("Passwords do not match!", "error")
             return render_template('signup.html', username=name, email=email, dob=dob, province=province)
 
@@ -236,15 +211,21 @@
             flash("Invalid email format.", "error")
             return render_template('signup.html', username=name, email=email, dob=dob, province=province)
 
+        # Store form data in session for OTP verification
+        session['pending_signup'] = {
+            'username': name,
+            'password': password,
+            'email': email,
+            'dob': dob,
+            'province': province,
+            'is_volunteer': is_volunteer
+        }
 
         # OTP logic
         otp = str(random.randint(100000, 999999))
-        session['otp_email'] = session['pending_signup']['email']
+        session['otp_email'] = email
         session['otp_code'] = otp
         session['otp_verified'] = False
-
-        hashed_password = generate_password_hash(password) # A02:2021-Cryptographic Failures: Use strong hashing
-        role = 'volunteer' if is_volunteer else 'elderly'
 
         conn = None
         cursor = None
@@ -259,12 +240,17 @@
                 flash("An account with this email already exists.", "error")
                 return render_template('signup.html', username=name, email=email, dob=dob, province=province)
 
-
-        send_otp_email(session['pending_signup']['email'], otp)
-
-
-        flash("Please verify your email with the OTP sent.", "info")
-        return redirect(url_for('verify_otp'))
+            send_otp_email(email, otp)
+            flash("Please verify your email with the OTP sent.", "info")
+            return redirect(url_for('verify_otp'))
+
+        except Exception as e:
+            app.logger.error(f"Error during signup process for {email}: {e}")
+            flash("An error occurred during signup. Please try again.", "error")
+            return render_template('signup.html', username=name, email=email, dob=dob, province=province)
+        finally:
+            if cursor: cursor.close()
+            if conn: conn.close()
 
     return render_template('signup.html', prefill_email=prefill_email, prefill_username=prefill_username)
 
@@ -303,9 +289,15 @@
                 """, (name, email, hashed_password, dob, province, role))
                 conn.commit()
                 flash("Account created and email verified successfully!", "success")
+                app.logger.info(f"New user registered: {name} ({email}) with role {role}.") # A09:2021-Security Logging
             except mysql.connector.Error as err:
-                print("Database error:", err)
-                flash("Something went wrong. Please try again.", "error")
+                app.logger.error(f"Database error during signup for {email}: {err}") # A09:2021-Security Logging
+                # A05:2021-Security Misconfiguration: Avoid revealing sensitive error details to the user
+                if err.errno == 1062: # MySQL error code for duplicate entry
+                    flash("An account with this email already exists.", "error")
+                else:
+                    flash("Something went wrong. Please try again.", "error")
+                conn.rollback()
                 return redirect(url_for('signup'))
             finally:
                 if cursor:
@@ -317,29 +309,9 @@
                 session.pop('otp_code', None)
                 session.pop('otp_email', None)
                 session['otp_verified'] = True
-            return redirect('/login')  # Explicitly use the login URL
+            return redirect(url_for('login'))
         else:
             flash("Invalid OTP. Please try again.", "error")
-
-            conn.commit()
-            flash("Account created successfully! Please log in.", "success")
-            app.logger.info(f"New user registered: {name} ({email}) with role {role}.") # A09:2021-Security Logging
-            return redirect(url_for('login'))
-
-        except mysql.connector.Error as err:
-            app.logger.error(f"Database error during signup for {email}: {err}") # A09:2021-Security Logging
-            # A05:2021-Security Misconfiguration: Avoid revealing sensitive error details to the user
-            if err.errno == 1062: # MySQL error code for duplicate entry
-                flash("An account with this email already exists.", "error")
-            else:
-                flash("Something went wrong. Please try again.", "error")
-            conn.rollback()
-            return redirect(url_for('signup'))
-
-        finally:
-            if cursor: cursor.close()
-            if conn: conn.close()
-
 
     return render_template('verify_otp.html')
 
@@ -932,7 +904,6 @@
     Renders the chatbot page.
     This page will contain JavaScript to send messages to the /api/chat endpoint.
     """
-    return render_template('chat.html', openai_api_key=os.environ.get("OPENAI_API_KEY"))
     # A06:2021-Vulnerable and Outdated Components: Ensure your OpenAI library is up-to-date.
     # A10:2021-Server-Side Request Forgery (SSRF): The actual API call to OpenAI should happen server-side,
     # not directly from client-side JavaScript if you are passing the API key to the client.
@@ -941,7 +912,7 @@
     if not OPENAI_API_KEY:
         flash("Chatbot is not available due to missing API key.", "warning")
         return redirect(url_for('home')) # Or render a specific error page
-    return render_template('chat.html', openai_api_key="PUBLIC_FACING_KEY_IF_ANY" if not OPENAI_API_KEY else "KEY_REDACTED_FOR_CLIENT")
+    return render_template('chat.html', openai_api_key="KEY_REDACTED_FOR_CLIENT")
 
 
 @app.route('/events')
