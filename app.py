--- conflicted
+++ resolved
@@ -1,16 +1,12 @@
-<<<<<<< HEAD
+
 from flask import Flask, render_template, request, redirect, url_for, flash, jsonify, session, g, abort
 from math import ceil
-=======
->>>>>>> dcae7993
 import mysql.connector
 from datetime import datetime, timedelta, time,date
 from dotenv import load_dotenv
 from opencage.geocoder import OpenCageGeocode
 import os
 from werkzeug.security import check_password_hash,generate_password_hash
-<<<<<<< HEAD
-=======
 from authlib.integrations.flask_client import OAuth
 from flask_dance.contrib.google import make_google_blueprint, google
 from connexmail import send_otp_email
@@ -19,10 +15,6 @@
 from flask_dance.consumer import oauth_authorized, oauth_error
 from flask_dance.consumer.storage.sqla import SQLAlchemyStorage
 os.environ['OAUTHLIB_INSECURE_TRANSPORT'] = '1' # Allow insecure transport for OAuth (not recommended for production)
-
-from flask import Flask, render_template, request, redirect, url_for, flash, jsonify, session, g
-from werkzeug.security import check_password_hash, generate_password_hash
->>>>>>> dcae7993
 from werkzeug.utils import secure_filename
 
 load_dotenv()  # Load environment variables from .env file
@@ -43,7 +35,7 @@
 api_key = os.getenv('OPEN_CAGE_API_KEY')
 geocoder = OpenCageGeocode(api_key)
 
-<<<<<<< HEAD
+
 app.config['MAX_CONTENT_LENGTH'] = 2 * 1024 * 1024  # 2MB limit
 
 ALLOWED_EXTENSIONS = {'png', 'jpg', 'jpeg', 'gif'}
@@ -78,7 +70,7 @@
     return None
 
 # --- Helper functions for /events route ---
-=======
+
 app = Flask(__name__)
 # A05:2021-Security Misconfiguration: Critical to have a strong, unique secret key.
 # Fallback is for development only. Production MUST have this set.
@@ -105,7 +97,7 @@
 # --- Database Connection Management ---
 # A03:2021-Injection: Always use parameterized queries.
 # A05:2021-Security Misconfiguration: Ensure connection details are from secure sources (.env).
->>>>>>> dcae7993
+
 def get_db_connection():
     return mysql.connector.connect(
         host=DB_HOST, user=DB_USER, password=DB_PASSWORD, database=DB_NAME, port=DB_PORT
@@ -841,7 +833,7 @@
     return render_template('events.html', events=events)
 
 
-<<<<<<< HEAD
+
 @app.route('/api/events')
 def api_get_events():
     search = request.args.get('search', '').strip()
@@ -1231,12 +1223,6 @@
     flash('Event details updated successfully.', 'success')
     return redirect(url_for('admin_event_details', event_id=event_id))
 
-=======
-@app.route('/admin/events')
-@role_required(['admin'])
-def admin_events():
-    # This route currently only renders a template. If it fetches data, apply security.
-    return render_template('admin_events.html')
 
 
 @app.route('/signup/google/callback')
@@ -1283,7 +1269,7 @@
     session['oauth_signup_username'] = google_info.get("name") or google_info.get("email").split("@")[0]
     flash("Google account connected successfully!", "success")
     return False  # Don't save the token, just redirect
->>>>>>> dcae7993
+
 
 @app.route('/logout')
 def logout():
