--- conflicted
+++ resolved
@@ -183,22 +183,10 @@
         host=DB_HOST, user=DB_USER, password=DB_PASSWORD, database=DB_NAME, port=DB_PORT
     )
 
-<<<<<<< HEAD
+
 def log_audit_action(action, details, user_id=None, status='Success', email=None, role=None, target_table=None, target_id=None):
     """Log audit actions to the database."""
-=======
-def log_audit_action(
-    action,
-    details,
-    user_id=None,
-    email=None,
-    role=None,
-    target_table=None,
-    target_id=None,
-    status='success'
-):
-    """Log audit actions to the database, including email, role, target info."""
->>>>>>> 9cd9a16a
+
     try:
         conn = get_db_connection()
         cursor = conn.cursor()
@@ -206,7 +194,7 @@
         # Default to session values if not explicitly passed
         if user_id is None:
             user_id = session.get('user_id')
-<<<<<<< HEAD
+
         
         # Get email and role from session if not provided
         if email is None:
@@ -220,30 +208,7 @@
         VALUES (%s, %s, %s, %s, %s, %s, %s, %s, NOW())
         """
         cursor.execute(query, (user_id, email, role, action, status, details, target_table, target_id))
-=======
-        if email is None:
-            email = session.get('email')
-        if role is None:
-            role = session.get('role')
-
-        print("Audit log attempt:")
-        print(f"user_id={user_id}, email={email}, role={role}, action={action}, details={details}")
-
-        query = """
-        INSERT INTO Audit_Log (user_id, email, role, action, target_table, target_id, details, status, timestamp) 
-        VALUES (%s, %s, %s, %s, %s, %s, %s, %s, NOW())
-        """
-        cursor.execute(query, (
-            user_id,
-            email,
-            role,
-            action,
-            target_table,
-            target_id,
-            details,
-            status
-        ))
->>>>>>> 9cd9a16a
+
         conn.commit()
         print("Audit log inserted successfully.")
     except Exception as e:
@@ -870,13 +835,10 @@
                     cursor.execute("""
                         INSERT INTO Users (uuid, username, email, password, dob, location_id, role, sec_qn_1, sec_qn_2, sec_qn_3)
                         VALUES (%s, %s, %s, %s, %s, %s, %s, %s, %s, %s)
-<<<<<<< HEAD
+
                     """, (user_uuid, name, email if email else None, hashed_password, dob, location_id, role, None, None, None))
                     user_id = cursor.lastrowid
-=======
-                    """, (user_uuid, name, email, hashed_password, dob, location_id, role, "null", "null", "null"))
-
->>>>>>> 9cd9a16a
+
                     conn.commit()
                     print(f"DEBUG: User inserted successfully with location_id and UUID: {user_uuid}")
                 except mysql.connector.IntegrityError as ie:
