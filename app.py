--- conflicted
+++ resolved
@@ -19,16 +19,8 @@
 import re # For input validation
 from functools import wraps # For decorators
 
-<<<<<<< HEAD
-
 load_dotenv()  # Load environment variables from .env file
-=======
-load_dotenv()
-
-# --- Configuration Validation and Environment Variables ---
-# A05:2021-Security Misconfiguration: Ensure critical variables are set.
-# Use more robust default handling or exit if critical variables are missing.
->>>>>>> ea28d5ad
+
 
 DB_HOST = os.environ.get('DB_HOST')
 DB_USER = os.environ.get('DB_USER')
@@ -49,12 +41,10 @@
 OPENAI_API_KEY = os.getenv('OPENAI_API_KEY')
 if not OPENAI_API_KEY:
     print("WARNING: OPENAI_API_KEY environment variable is not set. Chatbot may not function.")
-<<<<<<< HEAD
+
 app = Flask(__name__)
 app.secret_key = os.environ.get('FLASK_SECRET_KEY', 'fallback_secret_key')  # Use a secure secret key in production
 app.register_blueprint(google_bp, url_prefix="/signup/google")
-=======
->>>>>>> ea28d5ad
 
 app = Flask(__name__)
 # A05:2021-Security Misconfiguration: Critical to have a strong, unique secret key.
@@ -117,14 +107,12 @@
 
 # --- Routes ---
 @app.route('/')
-<<<<<<< HEAD
 def index():
     return redirect(url_for('login'))
 
 @app.route('/home')
-=======
 @role_required(['elderly', 'volunteer', 'admin']) # Allow all logged-in roles to access home
->>>>>>> ea28d5ad
+
 def home():
     if g.role == 'admin':
         return redirect(url_for('admin_dashboard'))
@@ -193,7 +181,7 @@
 
 @app.route('/signup', methods=['GET', 'POST'])
 def signup():
-<<<<<<< HEAD
+
     prefill_email = session.get("oauth_signup_email")
     prefill_username = session.get("oauth_signup_username")
 
@@ -211,7 +199,7 @@
 
         # Basic Validation
         if session['pending_signup']['password'] != session['pending_signup']['confirm_password']:
-=======
+
     if g.user: # Redirect if already logged in
         return redirect(url_for('home'))
 
@@ -231,7 +219,7 @@
             return render_template('signup.html', username=name, email=email, dob=dob, province=province)
 
         if password != confirm_password:
->>>>>>> ea28d5ad
+
             flash("Passwords do not match!", "error")
             return render_template('signup.html', username=name, email=email, dob=dob, province=province)
 
@@ -240,13 +228,13 @@
             flash("Invalid email format.", "error")
             return render_template('signup.html', username=name, email=email, dob=dob, province=province)
 
-<<<<<<< HEAD
+
         # OTP logic
         otp = str(random.randint(100000, 999999))
         session['otp_email'] = session['pending_signup']['email']
         session['otp_code'] = otp
         session['otp_verified'] = False
-=======
+
         hashed_password = generate_password_hash(password) # A02:2021-Cryptographic Failures: Use strong hashing
         role = 'volunteer' if is_volunteer else 'elderly'
 
@@ -262,11 +250,11 @@
             if cursor.fetchone():
                 flash("An account with this email already exists.", "error")
                 return render_template('signup.html', username=name, email=email, dob=dob, province=province)
->>>>>>> ea28d5ad
+
 
         send_otp_email(session['pending_signup']['email'], otp)
 
-<<<<<<< HEAD
+
         flash("Please verify your email with the OTP sent.", "info")
         return redirect(url_for('verify_otp'))
 
@@ -324,7 +312,7 @@
             return redirect('/login')  # Explicitly use the login URL
         else:
             flash("Invalid OTP. Please try again.", "error")
-=======
+
             conn.commit()
             flash("Account created successfully! Please log in.", "success")
             app.logger.info(f"New user registered: {name} ({email}) with role {role}.") # A09:2021-Security Logging
@@ -343,7 +331,7 @@
         finally:
             if cursor: cursor.close()
             if conn: conn.close()
->>>>>>> ea28d5ad
+
 
     return render_template('verify_otp.html')
 
@@ -932,13 +920,11 @@
 @app.route('/chat')
 @login_required # Ensure chat requires login
 def chat():
-<<<<<<< HEAD
     """
     Renders the chatbot page.
     This page will contain JavaScript to send messages to the /api/chat endpoint.
     """
     return render_template('chat.html', openai_api_key=os.environ.get("OPENAI_API_KEY"))
-=======
     # A06:2021-Vulnerable and Outdated Components: Ensure your OpenAI library is up-to-date.
     # A10:2021-Server-Side Request Forgery (SSRF): The actual API call to OpenAI should happen server-side,
     # not directly from client-side JavaScript if you are passing the API key to the client.
@@ -948,7 +934,7 @@
         flash("Chatbot is not available due to missing API key.", "warning")
         return redirect(url_for('home')) # Or render a specific error page
     return render_template('chat.html', openai_api_key="PUBLIC_FACING_KEY_IF_ANY" if not OPENAI_API_KEY else "KEY_REDACTED_FOR_CLIENT")
->>>>>>> ea28d5ad
+
 
 @app.route('/events')
 @login_required
