--- conflicted
+++ resolved
@@ -3,16 +3,11 @@
 from math import ceil
 from datetime import datetime, timedelta, time, date
 from dotenv import load_dotenv
-<<<<<<< HEAD
 from flask import Flask, render_template, request, redirect, url_for, flash, jsonify, session, g, abort
 from werkzeug.security import check_password_hash, generate_password_hash
 from werkzeug.utils import secure_filename
-from functools import wraps
 from opencage.geocoder import OpenCageGeocode
-=======
-import os
 from math import ceil
->>>>>>> a1e5ec6a
 from flask_wtf import CSRFProtect
 from authlib.integrations.flask_client import OAuth
 from flask_dance.contrib.google import make_google_blueprint, google
@@ -1149,34 +1144,19 @@
             host=DB_HOST, user=DB_USER, password=DB_PASSWORD, database=DB_NAME, port=DB_PORT
         )
         cursor = db_connection.cursor(dictionary=True)
-
-<<<<<<< HEAD
-        cursor.execute("SELECT EventID, EventDescription, Date, Time, Venue, Category, ImageFileName FROM event WHERE EventID = %s", (event_id,))
-=======
+        
         # A03:2021-Injection: %s for parameterization
         # The query has been updated to use the new table name 'Events' and
         # new column names, aliasing them to the old names to maintain compatibility
         # with the template. A placeholder for 'Time' has been added as it is not
         # present in the new schema.
         cursor.execute("SELECT event_id , description, Title, event_date, location_name, category, image, Time FROM Events WHERE event_id = %s", (event_id,))
->>>>>>> a1e5ec6a
         event = cursor.fetchone()
 
         if not event:
             flash(f"No event found with ID {event_id}.", 'error')
             return redirect(url_for('usereventpage'))
 
-<<<<<<< HEAD
-        check_signup_query = "SELECT COUNT(*) FROM user_calendar_events WHERE event_id = %s AND user_id = %s"
-        cursor.execute(check_signup_query, (event_id, current_user_id))
-        if cursor.fetchone()['COUNT(*)'] > 0:
-            has_signed_up = True
-
-        # Volunteer logic now allows 'user' role (all guests) to volunteer, or 'volunteer' role
-        if current_user_role in ['volunteer', 'elderly']: # assuming elderly can also volunteer now based on prev logic
-            check_volunteer_query = "SELECT COUNT(*) FROM event_volunteers WHERE event_id = %s AND user_id = %s"
-            cursor.execute(check_volunteer_query, (event_id, current_user_id))
-=======
         # A03:2021-Injection: Parameterized queries for signup and volunteer checks
         cursor.execute("SELECT COUNT(*) FROM Event_detail WHERE event_id = %s AND user_id = %s", (event_id, current_user_id))
         if cursor.fetchone()['COUNT(*)'] > 0:
@@ -1184,7 +1164,6 @@
 
         if current_user_role in ['volunteer', 'elderly', 'admin']: # Assuming admins can also volunteer for testing
             cursor.execute("SELECT COUNT(*) FROM Event_detail WHERE event_id = %s AND user_id = %s", (event_id, current_user_id))
->>>>>>> a1e5ec6a
             if cursor.fetchone()['COUNT(*)'] > 0:
                 is_volunteer_for_event = True
 
@@ -1235,12 +1214,8 @@
         )
         cursor = db_connection.cursor(dictionary=True)
 
-<<<<<<< HEAD
-        check_signup_query = "SELECT COUNT(*) FROM user_calendar_events WHERE event_id = %s AND user_id = %s"
-        cursor.execute(check_signup_query, (event_id, current_user_id))
-=======
+
         cursor.execute("SELECT COUNT(*) FROM Event_detail WHERE event_id = %s AND user_id = %s", (event_id, current_user_id))
->>>>>>> a1e5ec6a
         if cursor.fetchone()['COUNT(*)'] > 0:
             flash(f"You have already signed up for this event.", 'warning')
             return redirect(url_for('event_details', event_id=event_id))
@@ -1315,21 +1290,10 @@
 
     # This check needs to be aligned with your user roles.
     # If only 'volunteer' role can volunteer:
-<<<<<<< HEAD
-    # if current_user_role != 'volunteer':
-    #     flash("You are not authorized to volunteer for events.", 'error')
-    #     return redirect(url_for('home')) # Or redirect to login
-
-    # If all logged-in users (elderly and volunteer) can volunteer:
-    if not current_user_id:
-        flash("You must be logged in to volunteer for events.", 'info')
-        return redirect(url_for('login'))
-=======
     if current_user_role not in ['volunteer', 'admin']: # Re-evaluate this business logic
         flash("You are not authorized to volunteer for events.", 'error')
         app.logger.warning(f"Unauthorized volunteer attempt by user {current_user_id} (role: {current_user_role}).")
         return redirect(url_for('home'))
->>>>>>> a1e5ec6a
 
     event_id = request.form.get('event_id', type=int)
     # user_id = g.user['id'] # The current guest user ID -- CHANGED TO g.user directly for ID
@@ -1346,13 +1310,8 @@
         )
         cursor = db_connection.cursor(dictionary=True)
 
-<<<<<<< HEAD
-        # Check if already volunteered
-        check_query = "SELECT COUNT(*) FROM event_volunteers WHERE event_id = %s AND user_id = %s"
-        cursor.execute(check_query, (event_id, current_user_id))
-=======
+     
         cursor.execute("SELECT COUNT(*) FROM Event_detail WHERE event_id = %s AND user_id = %s", (event_id, current_user_id))
->>>>>>> a1e5ec6a
         if cursor.fetchone()['COUNT(*)'] > 0:
             flash("You have already volunteered for this event.", 'warning')
             return redirect(url_for('event_details', event_id=event_id))
@@ -1443,26 +1402,6 @@
         )
         cursor = db_connection.cursor(dictionary=True)
 
-<<<<<<< HEAD
-        # Query to fetch events from user_calendar_events and event_volunteers
-        # UNION to combine and deduplicate results.
-        query = f"""
-            SELECT uce.username AS signup_username, e.EventID, e.EventDescription, e.Date, e.Time, e.Venue
-            FROM user_calendar_events uce
-            JOIN event e ON uce.event_id = e.EventID
-            WHERE uce.user_id = %s
-
-            UNION
-
-            SELECT '{current_username}' AS signup_username, e.EventID, e.EventDescription, e.Date, e.Time, e.Venue
-            FROM event_volunteers ev
-            JOIN event e ON ev.event_id = e.EventID
-            WHERE ev.user_id = %s
-
-            ORDER BY Date, Time
-        """
-        cursor.execute(query, (current_user_id, current_user_id))
-=======
         # A03:2021-Injection: Parameterized UNION query
         query = """
             SELECT ed.username AS signup_username, e.event_id AS EventID, e.description AS EventDescription, e.event_date AS Date, e.Time, e.location_name AS Venue
@@ -1472,7 +1411,7 @@
             ORDER BY Date, Time
         """
         cursor.execute(query, (current_user_id,))
->>>>>>> a1e5ec6a
+
         signed_up_events_raw = cursor.fetchall()
 
         for event_data in signed_up_events_raw:
@@ -1533,24 +1472,6 @@
         )
         cursor = db_connection.cursor(dictionary=True)
 
-<<<<<<< HEAD
-        query = f"""
-            SELECT uce.username AS event_username, e.EventID, e.EventDescription, e.Date, e.Time, e.Venue, e.Category
-            FROM user_calendar_events uce
-            JOIN event e ON uce.event_id = e.EventID
-            WHERE uce.user_id = %s
-
-            UNION
-
-            SELECT '{current_username}' AS event_username, e.EventID, e.EventDescription, e.Date, e.Time, e.Venue, e.Category
-            FROM event_volunteers ev
-            JOIN event e ON ev.event_id = e.EventID
-            WHERE ev.user_id = %s
-
-            ORDER BY Date ASC, Time ASC
-        """
-        cursor.execute(query, (current_user_id, current_user_id))
-=======
         # A03:2021-Injection: Parameterized UNION query
         query = """
             SELECT ed.username AS event_username, e.event_id AS EventID, e.description AS EventDescription, e.event_date AS Date, e.Time, e.location_name AS Venue, e.category AS Category
@@ -1560,7 +1481,7 @@
             ORDER BY e.event_date ASC, e.Time ASC
         """
         cursor.execute(query, (current_user_id,))
->>>>>>> a1e5ec6a
+
         signed_up_events = cursor.fetchall()
 
     except mysql.connector.Error as err:
@@ -1646,13 +1567,8 @@
         )
         cursor = db_connection.cursor(dictionary=True)
 
-<<<<<<< HEAD
-        query = "SELECT EventID, EventDescription, Date, Time, Venue, Category, ImageFileName FROM event ORDER BY Date ASC, Time ASC"
-        cursor.execute(query)
-=======
         query = "SELECT event_id, description, Title, event_date, location_name, category, image, Time FROM Events ORDER BY event_date, Time"
         cursor.execute(query) # No user input, so no %s needed here
->>>>>>> a1e5ec6a
         events = cursor.fetchall()
 
     except mysql.connector.Error as err:
@@ -1671,20 +1587,6 @@
     This page will contain JavaScript to send messages to the /api/chat endpoint.
     """
     return render_template('chat.html', openai_api_key=OPENAI_API_KEY)
-
-<<<<<<< HEAD
-@app.route('/events')
-def events():
-    conn = get_db_connection()
-    cursor = get_db_cursor(conn)
-    cursor.execute("SELECT * FROM event;")
-    events = cursor.fetchall()
-    cursor.close()
-    conn.close()
-    return render_template('events.html', events=events)
-
-
-=======
 
 @app.route('/admin/events')
 def admin_events():
@@ -1758,7 +1660,6 @@
         search_query=search,
         all_categories=all_categories,
         all_locations=all_locations)
->>>>>>> a1e5ec6a
 
 @app.route('/signup/google/callback')
 def google_signup_callback():
@@ -2368,7 +2269,7 @@
     return jsonify({
         'signup_session_valid': is_signup_session_valid(),
         'login_session_valid': is_login_session_valid(),
-        'user_logged_in': bool(g.user),
+        'user_logged_in': bool(g.user), 
         'session_data': {k: str(v) for k, v in session.items() if not k.startswith('_')}
     })
 
