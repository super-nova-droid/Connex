
from math import ceil
import mysql.connector
from datetime import datetime, timedelta, time, date
from dotenv import load_dotenv
import os
from flask_wtf import CSRFProtect
from werkzeug.security import check_password_hash,generate_password_hash
from authlib.integrations.flask_client import OAuth
from flask_dance.contrib.google import make_google_blueprint, google
from connexmail import send_otp_email, generate_otp
from flask import redirect
from flask_dance.consumer import oauth_authorized, oauth_error
from flask_dance.consumer.storage.sqla import SQLAlchemyStorage
from security_questions import security_questions_route, reset_password_route, forgot_password_route
os.environ['OAUTHLIB_INSECURE_TRANSPORT'] = '1' # Allow insecure transport for OAuth (not recommended for production)

from flask import Flask, render_template, request, redirect, url_for, flash, jsonify, session, g,abort
from werkzeug.security import check_password_hash, generate_password_hash
from werkzeug.utils import secure_filename
import re # For input validation
from functools import wraps # For decorators

load_dotenv()  # Load environment variables from .env file


DB_HOST = os.environ.get('DB_HOST')
DB_USER = os.environ.get('DB_USER')
DB_PASSWORD = os.environ.get('DB_PASSWORD')
DB_NAME = os.environ.get('DB_NAME')
DB_PORT = int(os.environ.get('DB_PORT', 3306))

OPENAI_API_KEY = os.getenv('OPENAI_API_KEY')
if not OPENAI_API_KEY:
    print("WARNING: OPENAI_API_KEY environment variable is not set. Chatbot may not function.")

app = Flask(__name__)
app.config['MAX_CONTENT_LENGTH'] = 2 * 1024 * 1024  # 2MB limit

ALLOWED_EXTENSIONS = {'png', 'jpg', 'jpeg', 'gif'}

def allowed_file(filename):
    return '.' in filename and filename.rsplit('.', 1)[1].lower() in ALLOWED_EXTENSIONS

@app.errorhandler(413)
def too_large(e):
    flash("File is too large. Maximum allowed size is 2MB.", "danger")
    return redirect(request.referrer or url_for('admin_events'))

def get_lat_lng_from_address(address):
    try:
        result = geocoder.geocode(address)
        if result and len(result):
            latitude = result[0]['geometry']['lat']
            longitude = result[0]['geometry']['lng']
            return latitude, longitude
        return None, None
    except Exception as e:
        print("Geocoding error:", e)
        return None, None
    
def get_address_from_lat_lng(lat, lng):
    api_key = os.getenv('OPEN_CAGE_API_KEY')
    geocoder = OpenCageGeocode(api_key)
    result = geocoder.reverse_geocode(lat, lng)
    
    if result and len(result):
        return result[0]['formatted']  # A readable address string
    return None

# --- Helper functions for /events route ---


# A05:2021-Security Misconfiguration: Critical to have a strong, unique secret key.
# Fallback is for development only. Production MUST have this set.
app.secret_key = os.environ.get('FLASK_SECRET_KEY')

# Google OAuth Blueprint setup
google_bp = make_google_blueprint(
    client_id=os.environ.get("GOOGLE_CLIENT_ID"),
    client_secret=os.environ.get("GOOGLE_CLIENT_SECRET"),
    scope=[
        "https://www.googleapis.com/auth/userinfo.profile",
        "https://www.googleapis.com/auth/userinfo.email",
        "openid",
    ],
    redirect_to="google_signup_callback"
)
app.register_blueprint(google_bp, url_prefix="/auth")

# Session configuration for better security
app.config['SESSION_COOKIE_SECURE'] = True  # A05:2021-Security Misconfiguration: Only send cookies over HTTPS
app.config['SESSION_COOKIE_HTTPONLY'] = True # A05:2021-Security Misconfiguration: Prevent client-side JS access to cookies
app.config['SESSION_COOKIE_SAMESITE'] = 'Lax' # A05:2021-Security Misconfiguration: CSRF protection

# --- Database Connection Management ---
# A03:2021-Injection: Always use parameterized queries.
# A05:2021-Security Misconfiguration: Ensure connection details are from secure sources (.env).

def get_db_connection():
    try:
        return mysql.connector.connect(
            host=DB_HOST, user=DB_USER, password=DB_PASSWORD, database=DB_NAME, port=DB_PORT
        )
    except mysql.connector.Error as err:
        # A09:2021-Security Logging: Log database connection errors.
        app.logger.error(f"Database connection error: {err}")
        flash("Could not connect to the database. Please try again later.", "error")
        # In a real application, you might want to redirect to an error page or render an error template.
        raise  # Re-raise to stop execution if DB connection is critical

def get_db_cursor(conn):
    return conn.cursor(dictionary=True)

# --- Role-Based Access Control (RBAC) Decorators ---
# A01:2021-Broken Access Control: Implement robust access control with decorators.
def login_required(f):
    @wraps(f)
    def decorated_function(*args, **kwargs):
        if g.user is None:
            # Check if user is in middle of login process
            if session.get('login_step') == 'password_verified' and session.get('temp_user_id'):
                flash("Please complete your security questions to access this page.", 'info')
                return redirect(url_for('security_questions'))
            elif session.get('login_step') == 'otp_required' and session.get('temp_user_id'):
                flash("Please verify your email code to access this page.", 'info')
                return redirect(url_for('login_verify_otp'))
            else:
                flash("You need to be logged in to access this page.", 'info')
                return redirect(url_for('login'))
        return f(*args, **kwargs)
    return decorated_function

def role_required(allowed_roles):
    def decorator(f):
        @wraps(f)
        @login_required # Ensure user is logged in before checking role
        def decorated_function(*args, **kwargs):
            if g.role not in allowed_roles:
                flash("You do not have permission to access this page.", 'danger')
                app.logger.warning(f"Unauthorized access attempt by user {g.user} (role: {g.role}) to a {allowed_roles} page.")
                return redirect(url_for('home')) # Redirect to a safe page, e.g., home or login
            return f(*args, **kwargs)
        return decorated_function
    return decorator

# --- User Context Loading ---
@app.before_request
def load_logged_in_user():
    g.user = session.get('user_id')
    g.role = session.get('user_role')
    g.username = session.get('user_name')

# --- Routes ---
@app.route('/')
def index():
    return redirect(url_for('login'))

@app.route('/home')
@role_required(['elderly', 'volunteer', 'admin']) # Allow all logged-in roles to access home

def home():
    if g.role == 'admin':
        return redirect(url_for('admin_dashboard'))
    elif g.role == 'volunteer':
        return redirect(url_for('volunteer_dashboard'))
    else:
        return render_template('home.html')

@app.route('/volunteer_dashboard')
@role_required(['volunteer', 'admin']) # Admins can also see volunteer dashboard
def volunteer_dashboard():
    return render_template('volunteer.html')

@app.route('/login', methods=['GET', 'POST'])
def login():
    if g.user: # A07:2021-Identification and Authentication Failures: Redirect if already logged in
        return redirect(url_for('home'))

    if request.method == 'POST':
        email_or_username = request.form.get('email', '').strip() # A03:2021-Injection: Sanitize input by stripping whitespace
        password = request.form.get('password', '').strip()

        # A07:2021-Identification and Authentication Failures: Basic input validation
        if not email_or_username or not password:
            flash('Please fill in all fields.', 'error')
            return render_template('login.html')

        conn = None
        cursor = None
        try:
            conn = get_db_connection()
            cursor = get_db_cursor(conn)
            # A03:2021-Injection: Parameterized query prevents SQL injection
            # Check both email and username fields and get security questions info
            cursor.execute("""
                SELECT user_id, username, password, role, email, sec_qn_1, sec_qn_2, sec_qn_3
                FROM Users 
                WHERE email = %s OR username = %s
            """, (email_or_username, email_or_username))
            user = cursor.fetchone()

            # A07:2021-Identification and Authentication Failures: Generic error message for login
            # This prevents user enumeration.
            if user and check_password_hash(user['password'], password):
                # First authentication step passed - store user info temporarily
                session['temp_user_id'] = user['user_id']
                session['temp_user_role'] = user['role']
                session['temp_user_name'] = user['username']
                session['login_step'] = 'password_verified'

                app.logger.info(f"Password verification successful for user {user['username']} ({user['role']}).")

                # Check if user has an email (not null or empty)
                user_email = user.get('email', '')
                has_email = user_email and user_email != 'null' and user_email.strip()
                
                if has_email:
                    # User has email - send OTP for login verification
                    otp = generate_otp()
                    print(f"DEBUG: Generated OTP: '{otp}' (type: {type(otp)})")
                    session['login_otp_code'] = otp
                    session['login_otp_email'] = user_email
                    session['login_step'] = 'otp_required'
                    print(f"DEBUG: Stored in session: '{session.get('login_otp_code')}' (type: {type(session.get('login_otp_code'))})")
                    
                    try:
                        send_otp_email(user_email, otp)
                        return redirect(url_for('login_verify_otp'))
                    except Exception as e:
                        app.logger.error(f"Failed to send login OTP to {user_email}: {e}")
                        flash("Failed to send verification code. Please try again.", "error")
                        session.clear()
                        return redirect(url_for('login'))
                else:
                    # User doesn't have email - use security questions
                    sec_qn_1 = user.get('sec_qn_1', '')
                    sec_qn_2 = user.get('sec_qn_2', '')
                    sec_qn_3 = user.get('sec_qn_3', '')
                    
                    # Check if security questions are missing or set to "null"
                    needs_security_questions_setup = (
                        not sec_qn_1 or not sec_qn_2 or not sec_qn_3 or
                        sec_qn_1 == 'null' or sec_qn_2 == 'null' or sec_qn_3 == 'null'
                    )
                    
                    if needs_security_questions_setup:
                        # User needs to set up security questions first
                        flash("Please set up your security questions to complete login.", "info")
                        return redirect(url_for('security_questions'))
                    else:
                        # User has security questions - must verify them to complete login
                        flash("Please verify your security questions to complete login.", "info")
                        return redirect(url_for('security_questions'))
            else:
                flash('Invalid credentials.', 'error')
                app.logger.warning(f"Failed login attempt for email/username: {email_or_username}") # A09:2021-Security Logging
        except Exception as e:
            app.logger.error(f"Login error for email/username {email_or_username}: {e}")
            flash("An unexpected error occurred during login. Please try again.", "error")
        finally:
            if cursor: cursor.close()
            if conn: conn.close()

    return render_template('login.html')

# --- Routes ---
# All your other routes (home, login, etc.) would be here, unchanged.


@app.route('/signup', methods=['GET', 'POST'])
def signup():
    if g.user:
        return redirect(url_for('home'))

    prefill_email = session.get("oauth_signup_email")
    prefill_username = session.get("oauth_signup_username")
    
    # Define community centers
    locations = [
        {'location_id': 1, 'location_name': 'Hougang Community Centre', 'address': 'Hougang'},
        {'location_id': 2, 'location_name': 'Seng Kang Community Centre', 'address': 'Seng Kang'},
        {'location_id': 3, 'location_name': 'Punggol Community Centre', 'address': 'Punggol'},
        {'location_id': 4, 'location_name': 'Ang Mo Kio Community Centre', 'address': 'Ang Mo Kio'},
        {'location_id': 5, 'location_name': 'Bishan Community Centre', 'address': 'Bishan'}
    ]

    locations = []
    conn = None
    cursor = None
    try:
        conn = get_db_connection()
        # Ensure a dictionary cursor is used here and consistently.
        cursor = get_db_cursor(conn)
        cursor.execute("SELECT location_id, location_name, address FROM Locations")
        locations = cursor.fetchall()
    except Exception as e:
        app.logger.error(f"Error fetching locations: {e}")
        flash("Could not load community clubs. Please try again later.", "error")
    finally:
        if cursor: cursor.close()
        if conn: conn.close()

    if request.method == 'POST':
        name = request.form.get('username', '').strip()
        password = request.form.get('password', '').strip()
        confirm_password = request.form.get('confirm_password', '').strip()
        email = request.form.get('email', '').strip()
        dob = request.form.get('dob')
        location_id = request.form.get('location_id')
        is_volunteer = 'is_volunteer' in request.form

        # --- REVISED VALIDATION LOGIC FOR INLINE ERRORS ---
        password_error = None
        username_error = None
        email_error = None
        
        # Check password complexity
        if len(password) < 8:
            password_error = "Password must be at least 8 characters long."
        elif not re.search(r'[A-Z]', password):
            password_error = "Password must contain at least one uppercase letter."
        elif not re.search(r'[a-z]', password):
            password_error = "Password must contain at least one lowercase letter."
        elif not re.search(r'\d', password):
            password_error = "Password must contain at least one number."
        elif not re.search(r'[!@#$%^&*(),.?":{}|<>]', password):
            password_error = "Password must contain at least one special character."
        elif password != confirm_password:
            password_error = "Passwords do not match."
        
        # Check email format
        if not re.match(r"[^@]+@[^@]+\.[^@]+", email):
            email_error = "Invalid email format."
            
        # If any client-side validation fails, re-render the page with errors
        if password_error or email_error:
            flash("Please correct the errors below.", "error")
            return render_template('signup.html', locations=locations, username=name, email=email, dob=dob, location_id=location_id, password_error=password_error, email_error=email_error)

        hashed_password = generate_password_hash(password)
        role = 'volunteer' if is_volunteer else 'elderly'

        conn = None
        cursor = None
        try:
            conn = get_db_connection()
            cursor = conn.cursor()
            
            # Check for existing username (server-side check)
            cursor.execute("SELECT user_id FROM Users WHERE username = %s", (name,))
            if cursor.fetchone():
                username_error = "This username is already taken. Please choose another one."
                flash("Please correct the errors below.", "error")
                return render_template('signup.html', locations=locations, username=name, email=email, dob=dob, location_id=location_id, username_error=username_error)

            # Check for existing email (server-side check)
            cursor.execute("SELECT user_id FROM Users WHERE email = %s", (email,))
            if cursor.fetchone():
                email_error = "An account with this email already exists."
                flash("Please correct the errors below.", "error")
                return render_template('signup.html', locations=locations, username=name, email=email, dob=dob, location_id=location_id, email_error=email_error)

            cursor.execute("""
                INSERT INTO Users (username, email, password, dob, location_id, role)
                VALUES (%s, %s, %s, %s, %s, %s)
            """, (name, email, hashed_password, dob, location_id, role))
            conn.commit()

            flash("Account created successfully! Please log in.", "success")
            app.logger.info(f"New user registered: {name} ({email}) with role {role}.")
            return redirect(url_for('login'))
        except mysql.connector.Error as err:
            app.logger.error(f"Database error during signup for {email}: {err}")
            if err.errno == 1062: # Duplicate entry error code
                # Re-check to be more specific about the duplication
                try:
                    cursor.execute("SELECT user_id FROM Users WHERE username = %s", (name,))
                    if cursor.fetchone():
                        username_error = "This username is already taken. Please choose another one."
                    cursor.execute("SELECT user_id FROM Users WHERE email = %s", (email,))
                    if cursor.fetchone():
                        email_error = "An account with this email already exists."
                except Exception as e:
                    app.logger.error(f"Error during duplicate check: {e}")
                
                flash("Please correct the errors below.", "error")
                return render_template('signup.html', locations=locations, username=name, email=email, dob=dob, location_id=location_id, username_error=username_error, email_error=email_error)
            else:
                flash("Something went wrong. Please try again.", "error")
            if conn: conn.rollback()
            return render_template('signup.html', locations=locations, username=name, email=email, dob=dob, location_id=location_id)
        # Store form data in session, do NOT insert into DB yet
        email = request.form.get('email', '').strip()
        
        session['pending_signup'] = {
            'username': request.form['username'],
            'password': request.form['password'],
            'confirm_password': request.form['confirm_password'],
            'email': email,
            'dob': request.form['dob'],
            'location_id': request.form['location_id'],
            'is_volunteer': 'is_volunteer' in request.form
        }

        # Basic Validation
        if session['pending_signup']['password'] != session['pending_signup']['confirm_password']:
            flash("Passwords do not match.", "error")
            # Clear session data
            session.pop('pending_signup', None)
            return redirect(url_for('signup'))

        conn = get_db_connection()
        cursor = get_db_cursor(conn)

        try:
            # Check if username already exists
            cursor.execute("SELECT * FROM Users WHERE username = %s", (session['pending_signup']['username'],))
            existing_username = cursor.fetchone()
            cursor.fetchall()  # Consume any remaining results

            if existing_username:
                flash("Username is already taken.", "error")
                # Clear session data
                session.pop('pending_signup', None)
                return redirect(url_for('signup'))

            # If user provided an email, use OTP verification
            if email:
                # Check if email already exists
                cursor.execute("SELECT * FROM Users WHERE email = %s", (session['pending_signup']['email'],))
                existing_email = cursor.fetchone()
                cursor.fetchall()  # Consume any remaining results

                if existing_email:
                    flash("Email is already registered.", "error")
                    # Clear session data
                    session.pop('pending_signup', None)
                    return redirect(url_for('signup'))

                otp = generate_otp()
                print(f"DEBUG: Generated signup OTP: '{otp}' (type: {type(otp)})")
                
                # Clear any leftover login session data to avoid confusion
                session.pop('login_step', None)
                session.pop('login_otp_code', None)
                session.pop('login_otp_email', None)
                session.pop('temp_user_id', None)
                session.pop('temp_user_role', None)
                session.pop('temp_user_name', None)
                
                session['otp_email'] = session['pending_signup']['email']
                session['otp_code'] = otp
                session['otp_verified'] = False
                print(f"DEBUG: Signup session state: login_step='{session.get('login_step')}', otp_code='{session.get('otp_code')}'")

                send_otp_email(session['pending_signup']['email'], otp)
                return redirect(url_for('verify_otp'))
            else:
                # No email provided - redirect to security questions for verification
                session['signup_method'] = 'security_questions'
                flash("Please set up security questions to complete your registration.", "info")
                return redirect(url_for('security_questions'))

        except Exception as e:
            flash("An error occurred during signup. Please try again.", "error")
            print(f"Error: {e}")
            # Clear session data
            session.pop('pending_signup', None)
            return redirect(url_for('signup'))
        finally:
            cursor.close()
            conn.close()

    return render_template('signup.html', locations=locations)
    return render_template('signup.html', prefill_email=prefill_email, prefill_username=prefill_username, locations=locations)

@app.route('/verify_otp', methods=['GET', 'POST'])
def verify_otp():
    if request.method == 'POST':
        entered_otp = request.form.get('otp')
        if not entered_otp:
            flash("OTP cannot be empty.", "error")
            return redirect(url_for('verify_otp'))

        if entered_otp == session.get('otp_code'):
            # Insert user into DB only after OTP is verified
            signup_data = session.get('pending_signup')
            if not signup_data:
                flash("Signup session expired. Please sign up again.", "error")
                return redirect(url_for('signup'))

            name = signup_data['username']
            password = signup_data['password']
            email = signup_data['email']
            dob = signup_data['dob']
            location_id = signup_data['location_id']
            is_volunteer = signup_data['is_volunteer']
            hashed_password = generate_password_hash(password)
            role = 'volunteer' if is_volunteer else 'elderly'

            conn = None
            cursor = None
            try:
                conn = get_db_connection()
                cursor = conn.cursor()
                cursor.execute("""
                    INSERT INTO Users (username, email, password, dob, location_id, role, sec_qn_1, sec_qn_2, sec_qn_3)
                    VALUES (%s, %s, %s, %s, %s, %s, %s, %s, %s)
                """, (name, email, hashed_password, dob, location_id, role, "null", "null", "null"))
                conn.commit()
                
                # Clean up session after successful insertion
                session.pop('pending_signup', None)
                session.pop('otp_code', None)
                session.pop('otp_email', None)
                session['otp_verified'] = True
                
                flash("Account created and email verified successfully!", "success")
                return redirect(url_for('login'))
                
            except mysql.connector.Error as err:
                print("Database error:", err)
                flash("Something went wrong. Please try again.", "error")
                return redirect(url_for('signup'))
            finally:
                if cursor:
                    cursor.close()
                if conn:
                    conn.close()
        else:
            flash("Invalid OTP. Please try again.", "error")
            return redirect(url_for('verify_otp'))

    return render_template('verify_otp.html')

@app.route('/resend_otp', methods=['POST'])
def resend_otp():
    # Check if there's a pending signup session
    if 'pending_signup' not in session or 'otp_email' not in session:
        flash("No active OTP session found. Please sign up again.", "error")
        return redirect(url_for('signup'))
    
    try:
        # Generate a new OTP
        new_otp = generate_otp()
        session['otp_code'] = new_otp
        
        # Send the new OTP to the same email
        send_otp_email(session['otp_email'], new_otp)
        
        flash("A new OTP has been sent to your email.", "info")
    except Exception as e:
        flash("Failed to resend OTP. Please try again.", "error")
        print(f"Error resending OTP: {e}")
    
    return redirect(url_for('verify_otp'))

@app.route('/login_verify_otp', methods=['GET', 'POST'])
def login_verify_otp():
    """Verify OTP for login completion"""
    # Check if user is in correct login state
    if (session.get('login_step') != 'otp_required' or 
        not session.get('temp_user_id') or 
        not session.get('login_otp_code')):
        flash("Login session expired. Please log in again.", "error")
        return redirect(url_for('login'))
    
    if request.method == 'POST':
        # Handle the OTP form submission with individual digit inputs
        otp_digits = []
        for i in range(6):
            digit = request.form.get(f'otp_{i}', '').strip()
            otp_digits.append(digit)
        
        # Also check for a single OTP field (hidden field from JavaScript)
        single_otp = request.form.get('otp', '').strip()
        
        if single_otp:
            entered_otp = single_otp
        else:
            entered_otp = ''.join(otp_digits)
        
        if not entered_otp:
            flash("OTP cannot be empty.", "error")
            return render_template('verify_otp.html')

        if entered_otp == session.get('login_otp_code'):
            # OTP verified - complete login
            temp_user_id = session.get('temp_user_id')
            temp_user_role = session.get('temp_user_role')
            temp_user_name = session.get('temp_user_name')
            
            # Clear temporary session data and set permanent login session
            session.clear()
            session['user_id'] = temp_user_id
            session['user_role'] = temp_user_role
            session['user_name'] = temp_user_name
            
            app.logger.info(f"User {temp_user_name} ({temp_user_role}) completed login via OTP verification.")
            flash("Login completed successfully!", "success")
            
            # Redirect based on role
            if temp_user_role == 'admin':
                return redirect(url_for('admin_dashboard'))
            elif temp_user_role == 'volunteer':
                return redirect(url_for('volunteer_dashboard'))
            elif temp_user_role == 'elderly':
                return redirect(url_for('home'))
            else:
                return redirect(url_for('home'))  # Default fallback
        else:
            # Debug information
            print(f"DEBUG: Entered OTP: '{entered_otp}' (type: {type(entered_otp)})")
            print(f"DEBUG: Session OTP: '{session.get('login_otp_code')}' (type: {type(session.get('login_otp_code'))})")
            print(f"DEBUG: OTP Match: {entered_otp == session.get('login_otp_code')}")
            flash("Invalid OTP. Please try again.", "error")
            app.logger.warning(f"Failed OTP verification during login for user {session.get('temp_user_name')}")
            return render_template('verify_otp.html')

    return render_template('verify_otp.html')

@app.route('/resend_login_otp', methods=['POST'])
def resend_login_otp():
    """Resend OTP for login verification"""
    # Check if there's an active login OTP session
    if (session.get('login_step') != 'otp_required' or 
        not session.get('temp_user_id') or 
        not session.get('login_otp_email')):
        flash("No active login OTP session found. Please log in again.", "error")
        return redirect(url_for('login'))
    
    try:
        # Generate a new OTP
        new_otp = generate_otp()
        session['login_otp_code'] = new_otp
        
        # Send the new OTP to the email
        send_otp_email(session['login_otp_email'], new_otp)
        
        flash("A new verification code has been sent to your email.", "info")
        app.logger.info(f"Login OTP resent for user {session.get('temp_user_name')}")
    except Exception as e:
        flash("Failed to resend verification code. Please try again.", "error")
        app.logger.error(f"Error resending login OTP: {e}")
    
    return redirect(url_for('login_verify_otp'))

@app.route('/mfa')
def mfa():
    # A07:2021-Identification and Authentication Failures: Placeholder for MFA implementation.
    # This route should be part of a robust MFA flow (e.g., after successful password verification).
    flash("MFA integration is a critical security step for production applications.", "info")
    return render_template('mfa.html')

<<<<<<< HEAD
=======
# Security Questions Routes - imported from security_questions module
@app.route('/security_questions', methods=['GET', 'POST'])
def security_questions():
    """Security questions route using the security_questions module"""
    return security_questions_route()

@app.route('/reset_password', methods=['GET', 'POST'])
def reset_password():
    """Password reset route using the security_questions module"""
    return reset_password_route()

@app.route('/forgot_password', methods=['GET', 'POST'])
def forgot_password():
    """Forgot password route using the security_questions module"""
    return forgot_password_route()

@app.route('/add_event', methods=['GET', 'POST'])
#@login_required(['admin'])
def add_event():
    return render_template('add_events.html')
>>>>>>> a64a87f5

@app.route('/admin_dashboard')
@role_required(['admin'])
def admin_dashboard():
    return render_template('admin.html')

@app.route('/admin/accounts')
@role_required(['admin'])
def account_management():
    conn = None
    cursor = None
    volunteers, elderly, admins = [], [], []
    try:
        conn = get_db_connection()
        cursor = get_db_cursor(conn)

        cursor.execute("SELECT email, username, created_at, role FROM Users WHERE role = 'volunteer'")
        volunteers = cursor.fetchall()

        cursor.execute("SELECT email, username, created_at, role FROM Users WHERE role = 'elderly'")
        elderly = cursor.fetchall()

        cursor.execute("SELECT email, username, created_at, role FROM Users WHERE role = 'admin'")
        admins = cursor.fetchall()
    except Exception as e:
        app.logger.error(f"Error fetching accounts for management: {e}")
        flash("Failed to load accounts.", "error")
    finally:
        if cursor: cursor.close()
        if conn: conn.close()

    return render_template('acc_management.html', volunteers=volunteers, elderly=elderly, admins=admins)

@app.route('/admin/accounts/<role_param>/<email_param>', methods=['GET', 'POST'])
@role_required(['admin'])
def account_details(role_param, email_param):
    conn = None
    cursor = None
    user = None
    try:
        conn = get_db_connection()
        cursor = conn.cursor(dictionary=True)

        if request.method == 'POST':
            # A03:2021-Injection & A04:2021-Insecure Design: Server-side input validation for updates
            username = request.form.get('username', '').strip()
            updated_role = request.form.get('role', '').strip()
            updated_email = request.form.get('email', '').strip()
            dob = request.form.get('dob')
            location = request.form.get('location', '').strip()

            if not username or not updated_role or not updated_email:
                flash('All fields are required.', 'danger')
                return redirect(url_for('account_details', role_param=role_param, email_param=email_param))

            if updated_role not in ['elderly', 'volunteer', 'admin']:
                flash('Invalid role specified.', 'danger')
                return redirect(url_for('account_details', role_param=role_param, email_param=email_param))

            if not re.match(r"[^@]+@[^@]+\.[^@]+", updated_email):
                flash("Invalid email format.", "danger")
                return redirect(url_for('account_details', role_param=role_param, email_param=email_param))

            # Important: Check if the new email already exists for another user
            cursor.execute("SELECT user_id FROM Users WHERE email = %s AND email != %s", (updated_email, email_param))
            if cursor.fetchone():
                flash("This email is already in use by another account.", "danger")
                return redirect(url_for('account_details', role_param=role_param, email_param=email_param))

            cursor.execute('''
                UPDATE Users
                SET username = %s, role = %s, email = %s, DOB = %s, location_id = %s
                WHERE email = %s AND role = %s
            ''', (username, updated_role, updated_email, dob if dob else None, location, email_param, role_param))
            conn.commit()

            # A09:2021-Security Logging: Log administrative actions
            app.logger.info(f"Admin {g.username} updated user {email_param} to {updated_email} (role: {updated_role}).")
            flash('User details updated successfully!', 'success')
            return redirect(url_for('account_management'))

        # GET request - fetch user to prefill form
        cursor.execute("SELECT * FROM Users WHERE email = %s AND role = %s", (email_param, role_param))
        user = cursor.fetchone()

        if user:
            dob_val = user.get('DOB')
            try:
                if isinstance(dob_val, (datetime, date)):
                    user['DOB'] = dob_val.strftime('%Y-%m-%d')
                elif isinstance(dob_val, str):
                    for fmt in ('%Y-%m-%d', '%d/%m/%Y'):
                        try:
                            dob_obj = datetime.strptime(dob_val, fmt)
                            user['DOB'] = dob_obj.strftime('%Y-%m-%d')
                            break
                        except ValueError:
                            continue
                    else:
                        user['DOB'] = ''
                else:
                    user['DOB'] = ''
            except Exception as e:
                app.logger.warning(f"DOB formatting error for user {email_param}: {e}")
                user['DOB'] = ''

            return render_template('acc_details.html', user=user)
        else:
            flash('User not found or role mismatch.', 'warning')
            return redirect(url_for('account_management'))

    except Exception as e:
        app.logger.error(f"Error in account_details for {email_param}: {e}")
        flash('Failed to process user details.', 'danger')
        if conn: conn.rollback()
        return redirect(url_for('account_management')) # Always redirect on error to prevent exposing internal details
    finally:
        if cursor: cursor.close()
        if conn: conn.close()

@app.route('/delete_account', methods=['POST'])
@role_required(['admin'])
def delete_account():
    # A08:2021-Software and Data Integrity Failures: CSRF protection is handled by Flask-WTF or custom token
    # For a simple form, you might rely on SameSite cookies or implement a CSRF token.
    # The current code lacks explicit CSRF token verification, making it vulnerable to CSRF attacks.
    # Flask-WTF is highly recommended for this.

    email_to_delete = request.form.get('email', '').strip()
    role_to_delete = request.form.get('role', '').strip() # Added role to ensure specific deletion

    if not email_to_delete or not role_to_delete:
        flash('No email or role provided for deletion.', 'warning')
        return redirect(url_for('account_management'))

    if email_to_delete == g.username: # Prevent admin from deleting themselves
        flash('You cannot delete your own admin account!', 'danger')
        return redirect(url_for('account_management'))

    conn = None
    cursor = None
    try:
        conn = get_db_connection()
        cursor = conn.cursor()

        # A03:2021-Injection: Parameterized query
        cursor.execute("DELETE FROM Users WHERE email = %s AND role = %s", (email_to_delete, role_to_delete))
        conn.commit()

        if cursor.rowcount > 0:
            flash(f'Account {email_to_delete} ({role_to_delete}) deleted successfully.', 'success')
            app.logger.info(f"Admin {g.username} deleted account: {email_to_delete} ({role_to_delete}).") # A09:2021-Security Logging
        else:
            flash(f'Account {email_to_delete} ({role_to_delete}) not found or role mismatch.', 'warning')

    except Exception as e:
        flash('Error deleting account. Please try again.', 'danger')
        app.logger.error(f"Error deleting account {email_to_delete} ({role_to_delete}): {e}") # A09:2021-Security Logging
        if conn: conn.rollback()
    finally:
        if cursor: cursor.close()
        if conn: conn.close()
    return redirect(url_for('account_management'))

@app.route('/eventdetails/<int:event_id>')
@login_required
def event_details(event_id):
    db_connection = None
    cursor = None
    event = None
    has_signed_up = False
    is_volunteer_for_event = False

    current_user_id = g.user
    current_user_role = g.role

    try:
        db_connection = get_db_connection()
        cursor = db_connection.cursor(dictionary=True)

        # A03:2021-Injection: %s for parameterization
        cursor.execute("SELECT EventID, EventDescription, Date, Time, Venue, Category, ImageFileName FROM event WHERE EventID = %s", (event_id,))
        event = cursor.fetchone()

        if not event:
            flash(f"No event found with ID {event_id}.", 'error')
            app.logger.warning(f"Attempted to view non-existent event ID: {event_id} by user {current_user_id}.")
            return redirect(url_for('usereventpage'))

        # A03:2021-Injection: Parameterized queries for signup and volunteer checks
        cursor.execute("SELECT COUNT(*) FROM user_calendar_events WHERE event_id = %s AND user_id = %s", (event_id, current_user_id))
        if cursor.fetchone()['COUNT(*)'] > 0:
            has_signed_up = True

        if current_user_role in ['volunteer', 'elderly', 'admin']: # Assuming admins can also volunteer for testing
            cursor.execute("SELECT COUNT(*) FROM event_volunteers WHERE event_id = %s AND user_id = %s", (event_id, current_user_id))
            if cursor.fetchone()['COUNT(*)'] > 0:
                is_volunteer_for_event = True

    except mysql.connector.Error as err:
        app.logger.error(f"Error fetching event details for event ID {event_id}: {err}")
        flash(f"Database error: Could not retrieve event details.", 'error')
        return render_template('error.html', message=f"Database error: {err}")
    finally:
        if cursor: cursor.close()
        if db_connection: db_connection.close()

    return render_template('eventdetailpage.html',
                           event=event,
                           has_signed_up=has_signed_up,
                           is_volunteer_for_event=is_volunteer_for_event,
                           user_role=current_user_role)

@app.route('/sign_up_for_event', methods=['POST'])
@login_required
def sign_up_for_event():
    event_id = request.form.get('event_id', type=int)
    current_user_id = g.user
    current_username = g.username

    if not event_id:
        flash("Invalid event ID provided for sign-up.", 'error')
        return redirect(url_for('usereventpage'))

    db_connection = None
    cursor = None
    try:
        db_connection = get_db_connection()
        cursor = db_connection.cursor(dictionary=True)

        cursor.execute("SELECT COUNT(*) FROM user_calendar_events WHERE event_id = %s AND user_id = %s", (event_id, current_user_id))
        if cursor.fetchone()['COUNT(*)'] > 0:
            flash(f"You have already signed up for this event.", 'warning')
            return redirect(url_for('event_details', event_id=event_id))

        insert_query = "INSERT INTO user_calendar_events (event_id, user_id, username) VALUES (%s, %s, %s)"
        cursor.execute(insert_query, (event_id, current_user_id, current_username))
        db_connection.commit()

        flash(f"Successfully signed up for the event!", 'success')
        app.logger.info(f"User {current_user_id} ({current_username}) signed up for event {event_id}.") # A09:2021-Security Logging

    except mysql.connector.Error as err:
        app.logger.error(f"Error signing up for event {event_id} by user {current_user_id}: {err}")
        flash(f"Error signing up for event: An unexpected database error occurred.", 'error')
        if db_connection: db_connection.rollback()
    finally:
        if cursor: cursor.close()
        if db_connection: db_connection.close()

    return redirect(url_for('event_details', event_id=event_id))

@app.route('/remove_sign_up', methods=['POST'])
@login_required
def remove_sign_up():
    event_id = request.form.get('event_id', type=int)
    current_user_id = g.user

    if not event_id:
        flash("Invalid event ID provided for removal.", 'error')
        return redirect(url_for('usereventpage'))

    db_connection = None
    cursor = None
    try:
        db_connection = get_db_connection()
        cursor = db_connection.cursor(dictionary=True)

        delete_query = "DELETE FROM user_calendar_events WHERE event_id = %s AND user_id = %s"
        cursor.execute(delete_query, (event_id, current_user_id))
        db_connection.commit()

        if cursor.rowcount > 0:
            flash(f"Event sign-up removed successfully!", 'success')
            app.logger.info(f"User {current_user_id} removed sign-up for event {event_id}.") # A09:2021-Security Logging
        else:
            flash(f"No sign-up found for this event to remove.", 'warning')

    except mysql.connector.Error as err:
        app.logger.error(f"Error removing event sign-up for event {event_id} by user {current_user_id}: {err}")
        flash(f"Error removing event sign-up: An unexpected database error occurred.", 'error')
        if db_connection: db_connection.rollback()
    finally:
        if cursor: cursor.close()
        if db_connection: db_connection.close()

    return redirect(url_for('event_details', event_id=event_id))

@app.route('/volunteer_for_event', methods=['POST'])
@login_required
def volunteer_for_event():
    current_user_id = g.user
    current_user_role = g.role

    # A01:2021-Broken Access Control: Explicitly define who can volunteer
    # If only 'volunteer' role can volunteer:
    if current_user_role not in ['volunteer', 'elderly']: # Re-evaluate this business logic
        flash("You are not authorized to volunteer for events.", 'error')
        app.logger.warning(f"Unauthorized volunteer attempt by user {current_user_id} (role: {current_user_role}).")
        return redirect(url_for('home'))

    event_id = request.form.get('event_id', type=int)

    if not event_id:
        flash("Invalid event ID provided for volunteering.", 'error')
        return redirect(url_for('usereventpage'))

    db_connection = None
    cursor = None
    try:
        db_connection = get_db_connection()
        cursor = db_connection.cursor(dictionary=True)

        cursor.execute("SELECT COUNT(*) FROM event_volunteers WHERE event_id = %s AND user_id = %s", (event_id, current_user_id))
        if cursor.fetchone()['COUNT(*)'] > 0:
            flash("You have already volunteered for this event.", 'warning')
            return redirect(url_for('event_details', event_id=event_id))

        insert_query = "INSERT INTO event_volunteers (event_id, user_id) VALUES (%s, %s)"
        cursor.execute(insert_query, (event_id, current_user_id))
        db_connection.commit()
        flash("Successfully signed up to volunteer for the event!", 'success')
        app.logger.info(f"User {current_user_id} volunteered for event {event_id}.") # A09:2021-Security Logging

    except mysql.connector.Error as err:
        app.logger.error(f"Error volunteering for event {event_id} by user {current_user_id}: {err}")
        flash(f"Error volunteering for event: An unexpected database error occurred.", 'error')
        if db_connection: db_connection.rollback()
    finally:
        if cursor: cursor.close()
        if db_connection: db_connection.close()

    return redirect(url_for('event_details', event_id=event_id))

@app.route('/remove_volunteer', methods=['POST'])
@login_required
def remove_volunteer():
    current_user_id = g.user
    current_user_role = g.role

    if not current_user_id:
        flash("You must be logged in to remove your volunteer sign-up.", 'info')
        return redirect(url_for('login'))

    event_id = request.form.get('event_id', type=int)

    if not event_id:
        flash("Invalid event ID provided for removal.", 'error')
        return redirect(url_for('usereventpage'))

    db_connection = None
    cursor = None
    try:
        db_connection = get_db_connection()
        cursor = db_connection.cursor(dictionary=True)

        delete_query = "DELETE FROM event_volunteers WHERE event_id = %s AND user_id = %s"
        cursor.execute(delete_query, (event_id, current_user_id))
        db_connection.commit()

        if cursor.rowcount > 0:
            flash("Successfully removed your volunteer sign-up.", 'success')
            app.logger.info(f"User {current_user_id} removed volunteer sign-up for event {event_id}.") # A09:2021-Security Logging
        else:
            flash("No volunteer sign-up found for this event to remove.", 'warning')

    except mysql.connector.Error as err:
        app.logger.error(f"Error removing volunteer sign-up for event {event_id} by user {current_user_id}: {err}")
        flash(f"Error removing volunteer sign-up: An unexpected database error occurred.", 'error')
        if db_connection: db_connection.rollback()
    finally:
        if cursor: cursor.close()
        if db_connection: db_connection.close()

    return redirect(url_for('event_details', event_id=event_id))


# --- API Endpoint for FullCalendar.js ---
@app.route('/api/my_events')
@login_required # Ensure API endpoint requires login
def api_my_events():
    current_user_id = g.user
    current_username = g.username

    events = []
    db_connection = None
    cursor = None
    try:
        db_connection = get_db_connection()
        cursor = db_connection.cursor(dictionary=True)

        # A03:2021-Injection: Parameterized UNION query
        query = """
            SELECT uce.username AS signup_username, e.EventID, e.EventDescription, e.Date, e.Time, e.Venue
            FROM user_calendar_events uce
            JOIN event e ON uce.event_id = e.EventID
            WHERE uce.user_id = %s

            UNION

            SELECT %s AS signup_username, e.EventID, e.EventDescription, e.Date, e.Time, e.Venue
            FROM event_volunteers ev
            JOIN event e ON ev.event_id = e.EventID
            WHERE ev.user_id = %s

            ORDER BY Date, Time
        """
        cursor.execute(query, (current_user_id, current_username, current_user_id))
        signed_up_events_raw = cursor.fetchall()

        for event_data in signed_up_events_raw:
            event_date_obj = event_data['Date']
            event_time_str = event_data['Time']

            start_time_obj, end_time_obj = parse_time_range(event_time_str)

            start_datetime = datetime.combine(event_date_obj, start_time_obj)
            end_datetime = datetime.combine(event_date_obj, end_time_obj)

            if end_datetime < start_datetime:
                end_datetime += timedelta(days=1)

            display_title = f"{event_data['EventDescription']} ({event_data['signup_username']})"

            events.append({
                'id': event_data['EventID'],
                'title': display_title,
                'start': start_datetime.isoformat(),
                'end': end_datetime.isoformat(),
                'allDay': False,
                'url': url_for('event_details', event_id=event_data['EventID'])
            })

    except mysql.connector.Error as err:
        app.logger.error(f"Error fetching events for API for user {current_user_id}: {err}")
        return jsonify({"error": "Failed to load events"}), 500
    finally:
        if cursor: cursor.close()
        if db_connection: db_connection.close()

    return jsonify(events)


@app.route('/calendar')
@login_required # Ensure calendar requires login
def calendar():
    current_user_id = g.user
    current_username = g.username

    db_connection = None
    cursor = None
    signed_up_events = []

    try:
        db_connection = get_db_connection()
        cursor = db_connection.cursor(dictionary=True)

        # A03:2021-Injection: Parameterized UNION query
        query = """
            SELECT uce.username AS event_username, e.EventID, e.EventDescription, e.Date, e.Time, e.Venue, e.Category
            FROM user_calendar_events uce
            JOIN event e ON uce.event_id = e.EventID
            WHERE uce.user_id = %s

            UNION

            SELECT %s AS event_username, e.EventID, e.EventDescription, e.Date, e.Time, e.Venue, e.Category
            FROM event_volunteers ev
            JOIN event e ON ev.event_id = e.EventID
            WHERE ev.user_id = %s

            ORDER BY Date ASC, Time ASC
        """
        cursor.execute(query, (current_user_id, current_username, current_user_id))
        signed_up_events = cursor.fetchall()

    except mysql.connector.Error as err:
        app.logger.error(f"Error fetching signed up events for calendar for user {current_user_id}: {err}")
        flash(f"Error loading your events list: An unexpected database error occurred.", 'error')
    finally:
        if cursor: cursor.close()
        if db_connection: db_connection.close()

    return render_template('calendar.html', signed_up_events=signed_up_events, user_id=current_user_id)


# --- Helper function to parse time strings ---
# A04:2021-Insecure Design / A08:2021-Software and Data Integrity Failures: Robust input parsing
def parse_time_range(time_str):
    """
    Parses a time range string (e.g., "9am-12pm", "10:00-11:00") into
    start and end datetime.time objects. Improved error handling and validation.
    """
    try:
        parts = time_str.split('-')
        if not (1 <= len(parts) <= 2):
            raise ValueError("Time string format incorrect.")

        start_time_str = parts[0].strip()
        end_time_str = parts[1].strip() if len(parts) > 1 else None

        def convert_to_24hr_format(t_str_raw):
            t_str = t_str_raw.lower().replace('.', '').replace(' ', '')

            # Full 24-hour format (e.g., 09:30, 14:00)
            if re.match(r'^\d{1,2}:\d{2}$', t_str):
                return datetime.strptime(t_str, '%H:%M').strftime('%H:%M')

            # 12-hour format with am/pm
            if 'am' in t_str or 'pm' in t_str:
                if ':' in t_str: # e.g., 9:30am, 1:30pm
                    return datetime.strptime(t_str, '%I:%M%p').strftime('%H:%M')
                else: # e.g., 9am, 1pm
                    # Handle cases like "12am" (midnight)
                    if t_str == '12am':
                        return '00:00'
                    # Handle cases like "12pm" (noon)
                    elif t_str == '12pm':
                        return '12:00'
                    return datetime.strptime(t_str, '%I%p').strftime('%H:%M')
            else:
                # Assume HH or HH:MM (24-hour, no am/pm)
                if ':' in t_str:
                    return datetime.strptime(t_str, '%H:%M').strftime('%H:%M')
                else: # Assume just hour (e.g., "9", "14")
                    return datetime.strptime(t_str, '%H').strftime('%H:%M')

        start_24hr = convert_to_24hr_format(start_time_str)
        start_dt_time = datetime.strptime(start_24hr, '%H:%M').time()

        end_dt_time = None
        if end_time_str:
            end_24hr = convert_to_24hr_format(end_time_str)
            end_dt_time = datetime.strptime(end_24hr, '%H:%M').time()
        else:
            # If no end time, assume a default duration, e.g., 1 hour
            start_dt = datetime.combine(datetime.min.date(), start_dt_time)
            end_dt_time = (start_dt + timedelta(hours=1)).time()

        return start_dt_time, end_dt_time

    except Exception as e:
        app.logger.error(f"Failed to parse time string '{time_str}'. Defaulting. Error: {e}")
        # A09:2021-Security Logging: Log parsing failures.
        return time(0, 0), time(23, 59) # Default to full day if parsing fails

@app.route('/usereventpage')
@login_required # Ensure this page requires login
def usereventpage():
    db_connection = None
    cursor = None
    events = []

    try:
        db_connection = get_db_connection()
        cursor = db_connection.cursor(dictionary=True)

        query = "SELECT EventID, EventDescription, Date, Time, Venue, Category, ImageFileName FROM event ORDER BY Date ASC, Time ASC"
        cursor.execute(query) # No user input, so no %s needed here
        events = cursor.fetchall()

    except mysql.connector.Error as err:
        app.logger.error(f"Error fetching all events for usereventpage: {err}")
        flash(f"Error loading events: An unexpected database error occurred.", 'error')
    finally:
        if cursor: cursor.close()
        if db_connection: db_connection.close()

    return render_template('usereventpage.html', events=events)

@app.route('/chat')
@login_required # Ensure chat requires login
def chat():
    """
    Renders the chatbot page.
    This page will contain JavaScript to send messages to the /api/chat endpoint.
    """
    return render_template('chat.html', openai_api_key=os.environ.get("OPENAI_API_KEY"))
    # A06:2021-Vulnerable and Outdated Components: Ensure your OpenAI library is up-to-date.
    # A10:2021-Server-Side Request Forgery (SSRF): The actual API call to OpenAI should happen server-side,
    # not directly from client-side JavaScript if you are passing the API key to the client.
    # If client-side JS directly uses OPENAI_API_KEY, this is a severe security risk.
    # It's better to have a server-side endpoint that makes the call.
    # If not OPENAI_API_KEY:
    #     flash("Chatbot is not available due to missing API key.", "warning")
    #     return redirect(url_for('home')) # Or render a specific error page
    # return render_template('chat.html', openai_api_key="PUBLIC_FACING_KEY_IF_ANY" if not OPENAI_API_KEY else "KEY_REDACTED_FOR_CLIENT")


@app.route('/events')
@login_required
def events():
    conn = None
    cursor = None
    events = []
    try:
        conn = get_db_connection()
        cursor = get_db_cursor(conn)
        cursor.execute("SELECT * FROM event;")
        events = cursor.fetchall()
    except Exception as e:
        app.logger.error(f"Error fetching events: {e}")
        flash("Failed to load events.", "error")
    finally:
        if cursor: cursor.close()
        if conn: conn.close()
    return render_template('events.html', events=events)



@app.route('/signup/google/callback')
def google_signup_callback():
    try:
        if not google.authorized:
            # User hasn't authorized yet or authorization was cancelled
            # Redirect silently back to signup without error message
            return redirect(url_for("signup"))

        resp = google.get("/oauth2/v1/userinfo")
        if not resp.ok:
            flash("Failed to fetch user info from Google", "error")
            return redirect(url_for("signup"))

        google_info = resp.json()
        email = google_info.get("email")
        username = google_info.get("name") or email.split("@")[0]

        # Only prefill signup form, do NOT log the user in
        session['oauth_signup_email'] = email
        session['oauth_signup_username'] = username
        flash("Google info filled. Please complete signup.", "info")
        return redirect(url_for('signup'))
    except Exception as e:
        # Only show error for actual exceptions, not authorization failures
        flash(f"Google authentication error: {e}", "error")
        return redirect(url_for("signup"))

# OAuth authorized handler for Flask-Dance
@oauth_authorized.connect_via(google_bp)
def google_logged_in(blueprint, token):
    if not token:
        # No token received, user likely cancelled or there was an issue
        return False

    resp = blueprint.session.get("/oauth2/v1/userinfo")
    if not resp.ok:
        flash("Failed to fetch user info from Google.", "error")
        return False

    google_info = resp.json()
    session['oauth_signup_email'] = google_info.get("email")
    session['oauth_signup_username'] = google_info.get("name") or google_info.get("email").split("@")[0]
    flash("Google account connected successfully!", "success")
    return False  # Don't save the token, just redirect



@app.route('/api/events')
def api_get_events():
    search = request.args.get('search', '').strip()
    categories = request.args.getlist('category')
    locations = request.args.getlist('location')

    page = request.args.get('page', 1, type=int)
    per_page = 6
    offset = (page - 1) * per_page

    filters = []
    values = []

    if categories:
        placeholders = ','.join(['%s'] * len(categories))
        filters.append(f"category IN ({placeholders})")
        values.extend(categories)

    if locations:
        placeholders = ','.join(['%s'] * len(locations))
        filters.append(f"location_name IN ({placeholders})")
        values.extend(locations)

    if search:
        filters.append("title LIKE %s")
        values.append(f"%{search}%")

    where_clause = "WHERE " + " AND ".join(filters) if filters else ""

    conn = get_db_connection()
    cursor = conn.cursor(dictionary=True)

    count_query = f"SELECT COUNT(*) AS total FROM Events {where_clause}"
    cursor.execute(count_query, values)
    total_events = cursor.fetchone()['total']
    total_pages = ceil(total_events / per_page) if total_events > 0 else 1

    query = f"""
        SELECT event_id AS id, title, event_date, organisation, category,
               image, description, current_elderly, max_elderly,
               current_volunteers, max_volunteers, location_name
        FROM Events
        {where_clause}
        ORDER BY created_at DESC
        LIMIT %s OFFSET %s
    """

    cursor.execute(query, values + [per_page, offset])
    rows = cursor.fetchall()
    cursor.close()
    conn.close()

    return jsonify({
        "events": [{
            'id': row['id'],
            'title': row['title'],
            'event_date': row['event_date'].strftime('%Y-%m-%d') if row['event_date'] else '',
            'organisation': row['organisation'],
            'category': row['category'],
            'image': row['image'],
            'description': row['description'],
            'current_elderly': row['current_elderly'],
            'max_elderly': row['max_elderly'],
            'current_volunteers': row['current_volunteers'],
            'max_volunteers': row['max_volunteers'],
            'location_name': row['location_name'] or ""  # fallback to empty string
        } for row in rows],
        "page": page,
        "total_pages": total_pages
    })

@app.route('/admin/events')
@role_required(['admin'])
def admin_events():
    if g.role != 'admin':
        return redirect(url_for('login'))

    page = request.args.get('page', 1, type=int)
    per_page = 6
    offset = (page - 1) * per_page

    categories = request.args.getlist('category')
    locations = request.args.getlist('location')
    search = request.args.get('search', '').strip()

    filters = []
    values = []

    if categories:
        placeholders = ','.join(['%s'] * len(categories))
        filters.append(f"category IN ({placeholders})")
        values.extend(categories)

    if locations:
        placeholders = ','.join(['%s'] * len(locations))
        filters.append(f"location_name IN ({placeholders})")
        values.extend(locations)

    if search:
        filters.append("title LIKE %s")
        values.append(f"%{search}%")

    where_clause = "WHERE " + " AND ".join(filters) if filters else ""

    conn = get_db_connection()
    cursor = conn.cursor(dictionary=True)

    # Get distinct categories for filter dropdown
    cursor.execute("SELECT DISTINCT category FROM Events ORDER BY category ASC")
    all_categories = [row['category'] for row in cursor.fetchall()]

    # *** CHANGE HERE: Get location names FROM Locations table ***
    cursor.execute("SELECT location_name FROM Locations ORDER BY location_name ASC")
    all_locations = [row['location_name'] for row in cursor.fetchall()]

    # Count total filtered events for pagination
    count_query = f"SELECT COUNT(*) AS total FROM Events {where_clause}"
    cursor.execute(count_query, values)
    total_events = cursor.fetchone()['total']
    total_pages = ceil(total_events / per_page) if total_events > 0 else 1

    # Select events with filters and pagination
    query = f"""
        SELECT * FROM Events
        {where_clause}
        ORDER BY created_at DESC
        LIMIT %s OFFSET %s
    """
    cursor.execute(query, values + [per_page, offset])
    events = cursor.fetchall()

    cursor.close()
    conn.close()

    return render_template(
        'admin_events.html',
        events=events,
        page=page,
        total_pages=total_pages,
        selected_categories=categories,
        selected_locations=locations,
        search_query=search,
        all_categories=all_categories,
        all_locations=all_locations
    )

  
@app.route('/admin/events/add', methods=['GET', 'POST'])
def add_event():
    if g.role != 'admin':
        return redirect(url_for('login'))

    if request.method == 'POST':
        title = request.form['event_title']
        organization = request.form['organization']
        date = request.form['date']
        max_participants = request.form['participants']
        max_volunteers = request.form['volunteers']
        category = request.form['category']
        description = request.form['description']
        picture = request.files['picture']
        address_input = request.form['location']

        # Get latitude and longitude from user input address
        lat, lng = get_lat_lng_from_address(address_input)
        if lat is None or lng is None:
            flash('Invalid address. Please enter a valid location.', 'danger')
            return redirect(url_for('add_event'))

        # Get human-readable address (reverse geocode)
        location_name = request.form['location']  # Admin’s original input

        if picture and picture.filename != '':
            filename = secure_filename(picture.filename)
            image_path = os.path.join('static', 'images', filename)
            picture.save(image_path)
        else:
            flash('Image upload failed or missing.', 'danger')
            return redirect(url_for('add_event'))

        try:
            conn = get_db_connection()
            cursor = conn.cursor()

            cursor.execute("""
                INSERT INTO Events (
                    title, organisation, event_date, max_elderly,
                    max_volunteers, latitude, longitude, location_name, 
                    category, description, image, created_at
                )
                VALUES (%s, %s, %s, %s, %s, %s, %s, %s, %s, %s, %s, NOW())
            """, (
                title, organization, date, max_participants,
                max_volunteers, lat, lng, location_name,
                category, description, filename
            ))

            conn.commit()
            flash('Event added successfully!', 'success')
            return redirect(url_for('admin_events'))

        except Exception as e:
            print("Error inserting event:", e)
            flash("Failed to add event.", "danger")
            if conn:
                conn.rollback()
        finally:
            if cursor:
                cursor.close()
            if conn:
                conn.close()

    return render_template('add_events.html')


@app.route('/admin/event/<int:event_id>')
def admin_event_details(event_id):
    if g.role != 'admin':
        return redirect(url_for('login'))

    conn = get_db_connection()
    cursor = conn.cursor(dictionary=True)

    cursor.execute("SELECT * FROM Events WHERE event_id = %s", (event_id,))
    event = cursor.fetchone()

    if not event:
        flash('Event not found.', 'danger')
        return redirect(url_for('admin_events'))

    event_date = None
    if event['event_date']:
        try:
            event_date = datetime.strptime(str(event['event_date']), '%Y-%m-%d %H:%M:%S')
        except ValueError:
            try:
                event_date = datetime.strptime(str(event['event_date']), '%Y-%m-%d')
            except ValueError:
                flash('Invalid date format for event.', 'danger')

    cursor.execute("""
        SELECT u.username, u.email
        FROM Event_detail ed
        JOIN Users u ON ed.user_id = u.user_id
        WHERE ed.event_id = %s AND u.role = 'volunteer'
    """, (event_id,))
    volunteers = cursor.fetchall()

    cursor.execute("""
        SELECT u.username, u.email
        FROM Event_detail ed
        JOIN Users u ON ed.user_id = u.user_id
        WHERE ed.event_id = %s AND u.role = 'elderly'
    """, (event_id,))
    elderly = cursor.fetchall()

    cursor.close()
    conn.close()

    delete_error = request.args.get('delete_error')
    return render_template('event_details.html', event={
        'id': event['event_id'],
        'title': event['title'],
        'description': event['description'],
        'date': event_date,
        'organisation': event['organisation'],
        'category': event['category'],
        'image': event['image'],
        'location': event['location_name'],  # Use cached human-readable address
        'max_elderly': event['max_elderly'],
        'max_volunteers': event['max_volunteers'],
        'current_elderly': event['current_elderly'],
        'current_volunteers': event['current_volunteers'],
        'volunteers': volunteers,
        'elderly': elderly
    }, delete_error=delete_error)


@app.route('/admin/event/<int:event_id>/delete', methods=['POST'])
def delete_event(event_id):
    if g.role != 'admin':
        return redirect(url_for('login'))

    email = request.form.get('admin_email')
    password = request.form.get('admin_password')

    conn = get_db_connection()
    cursor = conn.cursor(dictionary=True)

    # Get event title before deleting
    cursor.execute("SELECT title FROM Events WHERE event_id = %s", (event_id,))
    event = cursor.fetchone()

    if not event:
        flash("Event not found.", "danger")
        return redirect(url_for('admin_events'))

    event_title = event['title']

    # Get admin record
    cursor.execute("SELECT * FROM Users WHERE email = %s AND role = 'admin'", (email,))
    admin = cursor.fetchone()

    # Verify admin
    if not admin or not check_password_hash(admin['password'], password):
        cursor.close()
        conn.close()
        return redirect(url_for('admin_event_details', event_id=event_id, delete_error="Authentication failed. Please try again."))

    # Delete event
    cursor.execute("DELETE FROM Events WHERE event_id = %s", (event_id,))
    conn.commit()
    cursor.close()
    conn.close()

    flash(f'"{event_title}" was successfully deleted.', 'success')
    return redirect(url_for('admin_events'))

@app.route('/admin/event/<int:event_id>/update_image', methods=['POST'])
def update_event_image(event_id):
    if g.role != 'admin':
        return redirect(url_for('login'))

    file = request.files.get('new_image')
    if not file or file.filename == '':
        flash('No file selected.', 'danger')
        return redirect(url_for('admin_event_details', event_id=event_id))

    if not allowed_file(file.filename):
        flash('Invalid file type. Only PNG, JPG, JPEG, and GIF are allowed.', 'danger')
        return redirect(url_for('admin_event_details', event_id=event_id))

    # Secure filename
    filename = secure_filename(file.filename)
    filepath = os.path.join('static', 'images', filename)

    # Save file
    file.save(filepath)

    # Update DB
    conn = get_db_connection()
    cursor = conn.cursor()
    cursor.execute("UPDATE Events SET image = %s WHERE event_id = %s", (filename, event_id))
    conn.commit()
    cursor.close()
    conn.close()

    flash('Event image updated successfully.', 'success')
    return redirect(url_for('admin_event_details', event_id=event_id))

@app.route('/admin/event/<int:event_id>/update_details', methods=['POST'])
def update_event_details(event_id):
    if g.role != 'admin':
        return redirect(url_for('login'))

    title = request.form.get('title')
    organisation = request.form.get('organisation')
    location = request.form.get('location')
    date = request.form.get('date')
    description = request.form.get('description')

    # Update DB
    conn = get_db_connection()
    cursor = conn.cursor()
    cursor.execute("""
        UPDATE Events
        SET title=%s, organisation=%s, location=%s, event_date=%s, description=%s
        WHERE event_id=%s
    """, (title, organisation, location, date, description, event_id))
    conn.commit()
    cursor.close()
    conn.close()

    # If AJAX request, return JSON response with updated data
    if request.headers.get('X-Requested-With') == 'XMLHttpRequest':
        return jsonify({
            'success': True,
            'event': {
                'title': title,
                'organisation': organisation,
                'location': location,
                'date': date,
                'description': description
            }
        })

    flash('Event details updated successfully.', 'success')
    return redirect(url_for('admin_event_details', event_id=event_id))


@app.route('/logout')
@login_required # Only logged-in users can log out
def logout():
    session.clear()
    flash("You have been logged out.", "info")
    app.logger.info(f"User {g.user} logged out.") # A09:2021-Security Logging
    return redirect(url_for('login'))

@app.route('/cancel_login')
def cancel_login():
    """Allow users to cancel the login process if they're stuck in security questions or OTP verification"""
    if session.get('login_step') in ['password_verified', 'otp_required']:
        session.clear()
        flash("Login cancelled. Please try again.", "info")
        return redirect(url_for('login'))
    else:
        return redirect(url_for('login'))

@app.route('/error')
def error(): 
    # A11:2021-Software and Data Integrity Failures: This route should handle errors gracefully.
    # It can be used to render a custom error page.
    return render_template('error.html', message="An unexpected error occurred. Please try again later.")


if __name__ == '__main__':
    # A05:2021-Security Misconfiguration: Never run with debug=True in production.
    # Debug mode can expose sensitive information and allow arbitrary code execution.
    # Use a production-ready WSGI server like Gunicorn or uWSGI.
    app.run(debug=True, host='127.0.0.1', port=5000) # Use 0.0.0.0 to make it accessible in container/VM, but bind to specific IP in production if possible<|MERGE_RESOLUTION|>--- conflicted
+++ resolved
@@ -653,8 +653,7 @@
     flash("MFA integration is a critical security step for production applications.", "info")
     return render_template('mfa.html')
 
-<<<<<<< HEAD
-=======
+
 # Security Questions Routes - imported from security_questions module
 @app.route('/security_questions', methods=['GET', 'POST'])
 def security_questions():
@@ -675,7 +674,7 @@
 #@login_required(['admin'])
 def add_event():
     return render_template('add_events.html')
->>>>>>> a64a87f5
+
 
 @app.route('/admin_dashboard')
 @role_required(['admin'])
