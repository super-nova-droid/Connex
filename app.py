
from flask import Flask, render_template, request, redirect, url_for, flash, jsonify, session, g, abort
from math import ceil
import mysql.connector
from datetime import datetime, timedelta, time,date
import os
from datetime import datetime, timedelta, time, date
from dotenv import load_dotenv
<<<<<<< HEAD
from opencage.geocoder import OpenCageGeocode
from werkzeug.security import check_password_hash, generate_password_hash
from werkzeug.utils import secure_filename
from authlib.integrations.flask_client import OAuth
from flask_dance.contrib.google import make_google_blueprint, google
from connexmail import send_otp_email, generate_otp
=======
import os
from werkzeug.security import check_password_hash, generate_password_hash
from werkzeug.utils import secure_filename
from functools import wraps
from authlib.integrations.flask_client import OAuth
from flask_dance.contrib.google import make_google_blueprint, google
>>>>>>> 9d1f1772
from flask_dance.consumer import oauth_authorized, oauth_error
from flask_dance.consumer.storage.sqla import SQLAlchemyStorage
try:
    from opencage.geocoder import OpenCageGeocode
    OPENCAGE_AVAILABLE = True
except ImportError:
    print("WARNING: opencage library not installed. Geocoding features may not work.")
    OPENCAGE_AVAILABLE = False
from connexmail import send_otp_email, generate_otp
from location import get_community_centers, find_closest_community_center, geocode_address
from security_questions import security_questions_route, reset_password_route, forgot_password_route
<<<<<<< HEAD
from functools import wraps

os.environ['OAUTHLIB_INSECURE_TRANSPORT'] = '1' # Allow insecure transport for OAuth (not recommended for production)
=======

os.environ['OAUTHLIB_INSECURE_TRANSPORT'] = '1'  # Allow insecure transport for OAuth (not recommended for production)
>>>>>>> 9d1f1772

load_dotenv()  # Load environment variables from .env file

# --- Database config (replace with your actual config or import from config file) ---
DB_HOST = os.environ.get('DB_HOST')
DB_USER = os.environ.get('DB_USER')
DB_PASSWORD = os.environ.get('DB_PASSWORD')
DB_NAME = os.environ.get('DB_NAME')
DB_PORT = int(os.environ.get('DB_PORT', 3306))

# Initialize Flask app
app = Flask(__name__)
app.secret_key = os.environ.get('FLASK_SECRET_KEY', 'fallback_secret_key')  # Use a secure secret key in production

OPENAI_API_KEY = os.getenv('OPENAI_API_KEY')
if not OPENAI_API_KEY:
    print("WARNING: OPENAI_API_KEY environment variable is not set. Chatbot may not function.")
app = Flask(__name__)
app.secret_key = os.environ.get('FLASK_SECRET_KEY', 'fallback_secret_key')  # Use a secure secret key in production

api_key = os.getenv('OPEN_CAGE_API_KEY')
geocoder = OpenCageGeocode(api_key)


# Initialize OpenCage Geocoder if API key is available
api_key = os.getenv('OPEN_CAGE_API_KEY')
if api_key and OPENCAGE_AVAILABLE:
    try:
        geocoder = OpenCageGeocode(api_key)
    except Exception as e:
        print(f"WARNING: Failed to initialize OpenCage geocoder: {e}")
        geocoder = None
else:
    if not api_key:
        print("WARNING: OPEN_CAGE_API_KEY not set. Geocoding features disabled.")
    geocoder = None

app.config['MAX_CONTENT_LENGTH'] = 2 * 1024 * 1024  # 2MB limit

ALLOWED_EXTENSIONS = {'png', 'jpg', 'jpeg', 'gif'}

def allowed_file(filename):
    return '.' in filename and filename.rsplit('.', 1)[1].lower() in ALLOWED_EXTENSIONS

@app.errorhandler(413)
def too_large(e):
    flash("File is too large. Maximum allowed size is 2MB.", "danger")
    return redirect(request.referrer or url_for('admin_events'))

def get_lat_lng_from_address(address):
    if not geocoder:
        print("Geocoding not available - API key not configured")
        return None, None
    try:
        result = geocoder.geocode(address)
        if result and len(result):
            latitude = result[0]['geometry']['lat']
            longitude = result[0]['geometry']['lng']
            return latitude, longitude
        return None, None
    except Exception as e:
        print("Geocoding error:", e)
        return None, None
    
def get_address_from_lat_lng(lat, lng):
    if not geocoder:
        print("Reverse geocoding not available - API key not configured")
        return None
    try:
        result = geocoder.reverse_geocode(lat, lng)
        if result and len(result):
            return result[0]['formatted']  # A readable address string
        return None
    except Exception as e:
        print("Reverse geocoding error:", e)
        return None

# --- Helper functions for /events route ---


google_bp = make_google_blueprint(
    client_id=os.environ.get("GOOGLE_CLIENT_ID"),
    client_secret=os.environ.get("GOOGLE_CLIENT_SECRET"),
    scope=[
        "https://www.googleapis.com/auth/userinfo.profile",
        "https://www.googleapis.com/auth/userinfo.email",
        "openid",
    ],
    redirect_to="google_signup_callback"
)
app.register_blueprint(google_bp, url_prefix="/auth")

# Session configuration for better security
app.config['SESSION_COOKIE_SECURE'] = True  # A05:2021-Security Misconfiguration: Only send cookies over HTTPS
app.config['SESSION_COOKIE_HTTPONLY'] = True # A05:2021-Security Misconfiguration: Prevent client-side JS access to cookies
app.config['SESSION_COOKIE_SAMESITE'] = 'Lax' # A05:2021-Security Misconfiguration: CSRF protection

# --- Database Connection Management ---
# A03:2021-Injection: Always use parameterized queries.
# A05:2021-Security Misconfiguration: Ensure connection details are from secure sources (.env).

def get_db_connection():
    return mysql.connector.connect(
        host=DB_HOST, user=DB_USER, password=DB_PASSWORD, database=DB_NAME, port=DB_PORT
    )

def get_db_cursor(conn):
    return conn.cursor(dictionary=True)

# --- Role-Based Access Control (RBAC) Decorators ---
# A01:2021-Broken Access Control: Implement robust access control with decorators.
def login_required(f):
    @wraps(f)
    def decorated_function(*args, **kwargs):
        if g.user is None:
            # Check if user is in middle of login process
            if session.get('login_step') == 'password_verified' and session.get('temp_user_id'):
                flash("Please complete your security questions to access this page.", 'info')
                return redirect(url_for('security_questions'))
            elif session.get('login_step') == 'otp_required' and session.get('temp_user_id'):
                flash("Please verify your email code to access this page.", 'info')
                return redirect(url_for('login_verify_otp'))
            else:
                flash("You need to be logged in to access this page.", 'info')
                return redirect(url_for('login'))
        return f(*args, **kwargs)
    return decorated_function

def role_required(allowed_roles):
    def decorator(f):
        @wraps(f)
        @login_required # Ensure user is logged in before checking role
        def decorated_function(*args, **kwargs):
            if g.role not in allowed_roles:
                flash("You do not have permission to access this page.", 'danger')
                app.logger.warning(f"Unauthorized access attempt by user {g.user} (role: {g.role}) to a {allowed_roles} page.")
                return redirect(url_for('home')) # Redirect to a safe page, e.g., home or login
            return f(*args, **kwargs)
        return decorated_function
    return decorator

# --- User Context Loading ---
@app.before_request
def load_logged_in_user():
    g.user = session.get('user_id') # This is the user ID
    g.role = session.get('user_role')
    g.username = session.get('user_name') # This is the username

@app.route('/')
def home():
    if g.role != 'elderly':
        return redirect(url_for('login'))
    return render_template('home.html')

@app.route('/volunteer_dashboard')
def volunteer_dashboard():
    if g.role != 'volunteer':
        return redirect(url_for('login'))
    return render_template('volunteer.html')

@app.route('/login', methods=['GET', 'POST'])
def login():
    if request.method == 'POST':
        email_or_username = request.form.get('email', '').strip() # A03:2021-Injection: Sanitize input by stripping whitespace
        password = request.form.get('password', '').strip()

        # A07:2021-Identification and Authentication Failures: Basic input validation
        if not email_or_username or not password:
            flash('Please fill in all fields.', 'error')
            return render_template('login.html')

        conn = None
        cursor = None
        try:
            conn = get_db_connection()
            cursor = get_db_cursor(conn)
            # A03:2021-Injection: Parameterized query prevents SQL injection
            # Check both email and username fields and get security questions info
            cursor.execute("""
                SELECT user_id, username, password, role, email, sec_qn_1, sec_qn_2, sec_qn_3
                FROM Users 
                WHERE email = %s OR username = %s
            """, (email_or_username, email_or_username))
            user = cursor.fetchone()

            # A07:2021-Identification and Authentication Failures: Generic error message for login
            # This prevents user enumeration.
            if user and check_password_hash(user['password'], password):
                # First authentication step passed - store user info temporarily
                session['temp_user_id'] = user['user_id']
                session['temp_user_role'] = user['role']
                session['temp_user_name'] = user['username']
                session['login_step'] = 'password_verified'

                app.logger.info(f"Password verification successful for user {user['username']} ({user['role']}).")

                # Check if user has an email (not null or empty)
                user_email = user.get('email', '')
                has_email = user_email and user_email != 'null' and user_email.strip()
                
                if has_email:
                    # User has email - send OTP for login verification
                    otp = generate_otp()
                    print(f"DEBUG: Generated OTP: '{otp}' (type: {type(otp)})")
                    session['login_otp_code'] = otp
                    session['login_otp_email'] = user_email
                    session['login_step'] = 'otp_required'
                    print(f"DEBUG: Stored in session: '{session.get('login_otp_code')}' (type: {type(session.get('login_otp_code'))})")
                    
                    try:
                        send_otp_email(user_email, otp)
                        return redirect(url_for('login_verify_otp'))
                    except Exception as e:
                        app.logger.error(f"Failed to send login OTP to {user_email}: {e}")
                        flash("Failed to send verification code. Please try again.", "error")
                        session.clear()
                        return redirect(url_for('login'))
                else:
                    # User doesn't have email - use security questions
                    sec_qn_1 = user.get('sec_qn_1', '')
                    sec_qn_2 = user.get('sec_qn_2', '')
                    sec_qn_3 = user.get('sec_qn_3', '')
                    
                    # Check if security questions are missing or set to "null"
                    needs_security_questions_setup = (
                        not sec_qn_1 or not sec_qn_2 or not sec_qn_3 or
                        sec_qn_1 == 'null' or sec_qn_2 == 'null' or sec_qn_3 == 'null'
                    )
                    
                    if needs_security_questions_setup:
                        # User needs to set up security questions first
                        flash("Please set up your security questions to complete login.", "info")
                        return redirect(url_for('security_questions'))
                    else:
                        # User has security questions - must verify them to complete login
                        flash("Please verify your security questions to complete login.", "info")
                        return redirect(url_for('security_questions'))
            else:
                flash('Invalid credentials.', 'error')
                app.logger.warning(f"Failed login attempt for email/username: {email_or_username}") # A09:2021-Security Logging
        except Exception as e:
            app.logger.error(f"Login error for email/username {email_or_username}: {e}")
            flash("An unexpected error occurred during login. Please try again.", "error")
        finally:
            if cursor: cursor.close()
            if conn: conn.close()

    return render_template('login.html')

@app.route('/signup', methods=['GET', 'POST'])
def signup():
<<<<<<< HEAD
    conn = get_db_connection()
    cursor = conn.cursor(dictionary=True)
    cursor.execute("SELECT location_id, location_name, address FROM Locations")
    locations = cursor.fetchall()

    if request.method == 'POST':
        name = request.form['username']
        password = request.form['password']
        confirm_password = request.form['confirm_password']
        email = request.form['email']
        dob = request.form['dob']
        location_id = request.form['location_id']  # Updated
        is_volunteer = 'is_volunteer' in request.form

        if password != confirm_password:
            flash("Passwords do not match!", "error")
            return redirect(url_for('signup'))

        hashed_password = generate_password_hash(password)
        role = 'volunteer' if is_volunteer else 'elderly'

        try:
            cursor.execute("""
                INSERT INTO Users (username, email, password, dob, role, location_id)
                VALUES (%s, %s, %s, %s, %s, %s)
            """, (name, email, hashed_password, dob, role, location_id))

            conn.commit()
            flash("Account created successfully!", "success")
            return redirect(url_for('login'))

        except mysql.connector.Error as err:
            app.logger.error(f"Database error during signup for {email}: {err}")
            if err.errno == 1062: # Duplicate entry error code
                # Re-check to be more specific about the duplication
                try:
                    cursor.execute("SELECT user_id FROM Users WHERE username = %s", (name,))
                    if cursor.fetchone():
                        username_error = "This username is already taken. Please choose another one."
                    cursor.execute("SELECT user_id FROM Users WHERE email = %s", (email,))
                    if cursor.fetchone():
                        email_error = "An account with this email already exists."
                except Exception as e:
                    app.logger.error(f"Error during duplicate check: {e}")
                
                flash("Please correct the errors below.", "error")
                return render_template('signup.html', locations=locations, username=name, email=email, dob=dob, location_id=location_id, username_error=username_error, email_error=email_error)
            else:
                flash("Something went wrong. Please try again.", "error")
            if conn: conn.rollback()
            return render_template('signup.html', locations=locations, username=name, email=email, dob=dob, location_id=location_id)
=======
    # Get community centers from location.py instead of database
    locations = get_community_centers()
    
    if request.method == 'POST':
        # Clear OAuth prefill data once form is submitted
        session.pop('oauth_signup_email', None)
        session.pop('oauth_signup_username', None)
        
>>>>>>> 9d1f1772
        # Store form data in session, do NOT insert into DB yet
        email = request.form.get('email', '').strip()
        
        session['pending_signup'] = {
            'username': request.form['username'],
            'password': request.form['password'],
            'confirm_password': request.form['confirm_password'],
            'email': email,
            'dob': request.form['dob'],
            'location_id': request.form['location_id'],
            'is_volunteer': 'is_volunteer' in request.form
        }

        # Basic Validation
        if session['pending_signup']['password'] != session['pending_signup']['confirm_password']:
            flash("Passwords do not match.", "error")
            # Clear session data
            session.pop('pending_signup', None)
            return redirect(url_for('signup'))

        conn = get_db_connection()
        cursor = get_db_cursor(conn)

        try:
            # Check if username already exists
            cursor.execute("SELECT * FROM Users WHERE username = %s", (session['pending_signup']['username'],))
            existing_username = cursor.fetchone()
            cursor.fetchall()  # Consume any remaining results

            if existing_username:
                flash("Username is already taken.", "error")
                # Clear session data
                session.pop('pending_signup', None)
                return redirect(url_for('signup'))

            # If user provided an email, use OTP verification
            if email:
                # Check if email already exists
                cursor.execute("SELECT * FROM Users WHERE email = %s", (session['pending_signup']['email'],))
                existing_email = cursor.fetchone()
                cursor.fetchall()  # Consume any remaining results

                if existing_email:
                    flash("Email is already registered.", "error")
                    # Clear session data
                    session.pop('pending_signup', None)
                    return redirect(url_for('signup'))

                otp = generate_otp()
                print(f"DEBUG: Generated signup OTP: '{otp}' (type: {type(otp)})")
                
                # Clear any leftover login session data to avoid confusion
                session.pop('login_step', None)
                session.pop('login_otp_code', None)
                session.pop('login_otp_email', None)
                session.pop('temp_user_id', None)
                session.pop('temp_user_role', None)
                session.pop('temp_user_name', None)
                
                session['otp_email'] = session['pending_signup']['email']
                session['otp_code'] = otp
                session['otp_verified'] = False
                print(f"DEBUG: Signup session state: login_step='{session.get('login_step')}', otp_code='{session.get('otp_code')}'")

                send_otp_email(session['pending_signup']['email'], otp)
                return redirect(url_for('verify_otp'))
            else:
                # No email provided - redirect to security questions for verification
                session['signup_method'] = 'security_questions'
                flash("Please set up security questions to complete your registration.", "info")
                return redirect(url_for('security_questions'))

        except Exception as e:
            flash("An error occurred during signup. Please try again.", "error")
            print(f"Error: {e}")
            # Clear session data
            session.pop('pending_signup', None)
            return redirect(url_for('signup'))
        finally:
            cursor.close()
            conn.close()

<<<<<<< HEAD
    return render_template('signup.html', locations=locations)
=======
    # Get prefill data from Google OAuth if available
    prefill_email = session.get('oauth_signup_email', '')
    prefill_username = session.get('oauth_signup_username', '')
    
    return render_template('signup.html', 
                         locations=locations,
                         prefill_email=prefill_email,
                         prefill_username=prefill_username)

@app.route('/api/find_closest_center', methods=['POST'])
def api_find_closest_center():
    """API endpoint to find closest community center based on user location"""
    try:
        data = request.get_json()
        user_lat = data.get('latitude')  # Changed from 'lat' to 'latitude' to match frontend
        user_lng = data.get('longitude')  # Changed from 'lng' to 'longitude' to match frontend
        
        if not user_lat or not user_lng:
            return jsonify({'error': 'Latitude and longitude are required'}), 400
        
        closest_center = find_closest_community_center(user_lat, user_lng)
        
        if closest_center:
            return jsonify({
                'success': True,
                'center': closest_center  # Changed from 'closest_center' to 'center' to match frontend
            })
        else:
            return jsonify({'error': 'Could not find closest community center'}), 500
            
    except Exception as e:
        return jsonify({'error': str(e)}), 500

@app.route('/api/geocode', methods=['POST'])
def api_geocode():
    """API endpoint to geocode an address"""
    try:
        data = request.get_json()
        address = data.get('address')
        
        if not address:
            return jsonify({'error': 'Address is required'}), 400
        
        result = geocode_address(address)
        
        if result:
            return jsonify({
                'success': True,
                'location': result
            })
        else:
            return jsonify({'error': 'Could not geocode address'}), 500
            
    except Exception as e:
        return jsonify({'error': str(e)}), 500
>>>>>>> 9d1f1772

@app.route('/verify_otp', methods=['GET', 'POST'])
def verify_otp():
    if request.method == 'POST':
        # Handle the OTP form submission with individual digit inputs
        otp_digits = []
        for i in range(6):
            digit = request.form.get(f'otp_{i}', '').strip()
            otp_digits.append(digit)
        
        # Also check for a single OTP field (hidden field from JavaScript)
        single_otp = request.form.get('otp', '').strip()
        
        if single_otp:
            entered_otp = single_otp
        else:
            entered_otp = ''.join(otp_digits)
        
        if not entered_otp:
            flash("OTP cannot be empty.", "error")
            return render_template('verify_otp.html')

        if entered_otp == session.get('otp_code'):
            # Insert user into DB only after OTP is verified
            signup_data = session.get('pending_signup')
            if not signup_data:
                flash("Signup session expired. Please sign up again.", "error")
                return redirect(url_for('signup'))

            name = signup_data['username']
            password = signup_data['password']
            email = signup_data['email']
            dob = signup_data['dob']
            location_id = signup_data['location_id']
            is_volunteer = signup_data['is_volunteer']
            hashed_password = generate_password_hash(password)
            role = 'volunteer' if is_volunteer else 'elderly'

            conn = None
            cursor = None
            try:
                conn = get_db_connection()
                cursor = conn.cursor()
                cursor.execute("""
                    INSERT INTO Users (username, email, password, dob, location_id, role, sec_qn_1, sec_qn_2, sec_qn_3)
                    VALUES (%s, %s, %s, %s, %s, %s, %s, %s, %s)
                """, (name, email, hashed_password, dob, location_id, role, "null", "null", "null"))
                conn.commit()
                
                # Clean up session after successful insertion
                session.pop('pending_signup', None)
                session.pop('otp_code', None)
                session.pop('otp_email', None)
                session['otp_verified'] = True
                
                flash("Account created and email verified successfully!", "success")
                return redirect(url_for('login'))
                
            except mysql.connector.Error as err:
                print("Database error:", err)
                flash("Something went wrong. Please try again.", "error")
                return redirect(url_for('signup'))
            finally:
                if cursor:
                    cursor.close()
                if conn:
                    conn.close()
        else:
            flash("Invalid OTP. Please try again.", "error")
            return redirect(url_for('verify_otp'))

    return render_template('verify_otp.html')

@app.route('/resend_otp', methods=['POST'])
def resend_otp():
    # Check if there's a pending signup session
    if 'pending_signup' not in session or 'otp_email' not in session:
        flash("No active OTP session found. Please sign up again.", "error")
        return redirect(url_for('signup'))
    
    try:
        # Generate a new OTP
        new_otp = generate_otp()
        session['otp_code'] = new_otp
        
        # Send the new OTP to the same email
        send_otp_email(session['otp_email'], new_otp)
        
        flash("A new OTP has been sent to your email.", "info")
    except Exception as e:
        flash("Failed to resend OTP. Please try again.", "error")
        print(f"Error resending OTP: {e}")
    
    return redirect(url_for('verify_otp'))

@app.route('/login_verify_otp', methods=['GET', 'POST'])
def login_verify_otp():
    """Verify OTP for login completion"""
    # Check if user is in correct login state
    if (session.get('login_step') != 'otp_required' or 
        not session.get('temp_user_id') or 
        not session.get('login_otp_code')):
        flash("Login session expired. Please log in again.", "error")
        return redirect(url_for('login'))
    
    if request.method == 'POST':
        # Handle the OTP form submission with individual digit inputs
        otp_digits = []
        for i in range(6):
            digit = request.form.get(f'otp_{i}', '').strip()
            otp_digits.append(digit)
        
        # Also check for a single OTP field (hidden field from JavaScript)
        single_otp = request.form.get('otp', '').strip()
        
        if single_otp:
            entered_otp = single_otp
        else:
            entered_otp = ''.join(otp_digits)
        
        if not entered_otp:
            flash("OTP cannot be empty.", "error")
            return render_template('verify_otp.html')

        if entered_otp == session.get('login_otp_code'):
            # OTP verified - complete login
            temp_user_id = session.get('temp_user_id')
            temp_user_role = session.get('temp_user_role')
            temp_user_name = session.get('temp_user_name')
            
            # Clear temporary session data and set permanent login session
            session.clear()
            session['user_id'] = temp_user_id
            session['user_role'] = temp_user_role
            session['user_name'] = temp_user_name
            
            app.logger.info(f"User {temp_user_name} ({temp_user_role}) completed login via OTP verification.")
            flash("Login completed successfully!", "success")
            
            # Redirect based on role
            if temp_user_role == 'admin':
                return redirect(url_for('admin_dashboard'))
            elif temp_user_role == 'volunteer':
                return redirect(url_for('volunteer_dashboard'))
            elif temp_user_role == 'elderly':
                return redirect(url_for('home'))
            else:
                return redirect(url_for('home'))  # Default fallback
        else:
            # Debug information
            print(f"DEBUG: Entered OTP: '{entered_otp}' (type: {type(entered_otp)})")
            print(f"DEBUG: Session OTP: '{session.get('login_otp_code')}' (type: {type(session.get('login_otp_code'))})")
            print(f"DEBUG: OTP Match: {entered_otp == session.get('login_otp_code')}")
            flash("Invalid OTP. Please try again.", "error")
            app.logger.warning(f"Failed OTP verification during login for user {session.get('temp_user_name')}")
            return render_template('verify_otp.html')

    return render_template('verify_otp.html')

@app.route('/resend_login_otp', methods=['POST'])
def resend_login_otp():
    """Resend OTP for login verification"""
    # Check if there's an active login OTP session
    if (session.get('login_step') != 'otp_required' or 
        not session.get('temp_user_id') or 
        not session.get('login_otp_email')):
        flash("No active login OTP session found. Please log in again.", "error")
        return redirect(url_for('login'))
    
    try:
        # Generate a new OTP
        new_otp = generate_otp()
        session['login_otp_code'] = new_otp
        
        # Send the new OTP to the email
        send_otp_email(session['login_otp_email'], new_otp)
        
        flash("A new verification code has been sent to your email.", "info")
        app.logger.info(f"Login OTP resent for user {session.get('temp_user_name')}")
    except Exception as e:
        flash("Failed to resend verification code. Please try again.", "error")
        app.logger.error(f"Error resending login OTP: {e}")
    
    return redirect(url_for('login_verify_otp'))

@app.route('/mfa')
def mfa():
    return render_template('mfa.html')


# Security Questions Routes - imported from security_questions module
@app.route('/security_questions', methods=['GET', 'POST'])
def security_questions():
    """Security questions route using the security_questions module"""
    return security_questions_route()

@app.route('/reset_password', methods=['GET', 'POST'])
def reset_password():
    """Password reset route using the security_questions module"""
    return reset_password_route()

@app.route('/forgot_password', methods=['GET', 'POST'])
def forgot_password():
    """Forgot password route using the security_questions module"""
    return forgot_password_route()


@app.route('/add_event', methods=['GET', 'POST'], endpoint='user_add_event')
#@login_required(['admin'])
def user_add_event():
    return render_template('add_events.html')


@app.route('/admin_dashboard')
def admin_dashboard():
    if g.role != 'admin':
        return redirect(url_for('login'))
    return render_template('admin.html')  # ✅ load the actual template

@app.route('/admin/accounts')
def account_management():
    if g.role != 'admin':
        return redirect(url_for('login'))

    conn = get_db_connection()
    cursor = get_db_cursor(conn)

    # Fetch users by role with needed fields
    cursor.execute("SELECT email, username, created_at, role FROM Users WHERE role = 'volunteer'")
    volunteers = cursor.fetchall()

    cursor.execute("SELECT email, username, created_at, role FROM Users WHERE role = 'elderly'")
    elderly = cursor.fetchall()

    cursor.execute("SELECT email, username, created_at, role FROM Users WHERE role = 'admin'")
    admins = cursor.fetchall()

    cursor.close()
    conn.close()

    return render_template('acc_management.html', volunteers=volunteers, elderly=elderly, admins=admins)

@app.route('/admin/accounts/<role>/<email>', methods=['GET', 'POST'])
def account_details(role, email):
    if g.role != 'admin':
        return redirect(url_for('login'))

    conn = get_db_connection()
    cursor = conn.cursor(dictionary=True)
<<<<<<< HEAD

    if request.method == 'POST':
        username = request.form['username']
        updated_role = request.form['role']
        updated_email = request.form['email']
        dob = request.form.get('dob') or None  # Handles empty string
        province = request.form.get('province') or None

=======

    if request.method == 'POST':
        username = request.form['username']
        updated_role = request.form['role']
        updated_email = request.form['email']
        dob = request.form.get('dob') or None  # Handles empty string
        province = request.form.get('province') or None

>>>>>>> 9d1f1772
        try:
            cursor.execute('''
                UPDATE Users
                SET username = %s, role = %s, email = %s, DOB = %s, province = %s
                WHERE email = %s
            ''', (username, updated_role, updated_email, dob, province, email))
            conn.commit()

            flash('User details updated successfully!', 'success')
            return redirect(url_for('account_management'))

        except Exception as e:
            print('Error updating user:', e)
            flash('Failed to update user details.', 'danger')
            conn.rollback()

    # GET request - fetch user to prefill form
    cursor.execute("SELECT * FROM Users WHERE email = %s", (email,))
    user = cursor.fetchone()

    if user:
        print('Fetched user keys:', user.keys())  # Debug
        print('Raw DOB value:', user.get('DOB'))
        print('Raw DOB type:', type(user.get('DOB')))

        # Format DOB to string 'YYYY-MM-DD' for HTML date input
        dob_val = user.get('DOB')
        try:
            if isinstance(dob_val, (datetime, date)):
                user['DOB'] = dob_val.strftime('%Y-%m-%d')
            elif isinstance(dob_val, str):
                # Try parsing string formats
                for fmt in ('%Y-%m-%d', '%d/%m/%Y'):
                    try:
                        dob_obj = datetime.strptime(dob_val, fmt)
                        user['DOB'] = dob_obj.strftime('%Y-%m-%d')
                        break
                    except ValueError:
                        continue
                else:
                    user['DOB'] = ''  # fallback if none match
            else:
                user['DOB'] = ''
        except Exception as e:
            print('DOB formatting error:', e)
            user['DOB'] = ''

        cursor.close()
        conn.close()
        return render_template('acc_details.html', user=user)

    else:
        cursor.close()
        conn.close()
        flash('User not found.', 'warning')
        return redirect(url_for('account_management'))

@app.route('/delete_account', methods=['POST'])
def delete_account():
    if g.role != 'admin':
        flash('You must be an admin to perform this action.', 'danger')
        return redirect(url_for('login'))
    
    email = request.form.get('email')
<<<<<<< HEAD
=======
    role = request.form.get('role')
    
>>>>>>> 9d1f1772
    if not email:
        flash('No email provided for deletion.', 'warning')
        return redirect(url_for('account_management'))
    
    conn = get_db_connection()
    cursor = conn.cursor()

    try:
<<<<<<< HEAD
        cursor.execute("DELETE FROM Users WHERE email = %s", (email,))
=======
        if role:
            cursor.execute("DELETE FROM Users WHERE email = %s AND role = %s", (email, role))
        else:
            cursor.execute("DELETE FROM Users WHERE email = %s", (email,))
>>>>>>> 9d1f1772
        conn.commit()
        flash(f'Account {email} deleted successfully.', 'success')
    except Exception as e:
        flash('Error deleting account. Please try again.', 'danger')
        print('Delete error:', e)
        conn.rollback()
    finally:
        cursor.close()
        conn.close()
    
    return redirect(url_for('account_management'))

@app.route('/eventdetails/<int:event_id>')
def event_details(event_id):
    """
    Connects to the MySQL database, fetches data for a specific event by ID,
    and renders it in an HTML template. It also checks if the current guest user
    has already signed up for this event and if they are a volunteer for it.
    """
    db_connection = None
    cursor = None
    event = None
    has_signed_up = False
    is_volunteer_for_event = False

    # IMPORTANT: Use g.user directly for ID, g.role for role, and g.username for username
    current_user_id = g.user
    current_user_role = g.role

    # Handle cases where g.user or g.role might be None (not logged in)
    if not current_user_id:
        flash("You need to be logged in to view event details.", 'info')
        return redirect(url_for('login'))

    try:
        db_connection = mysql.connector.connect(
            host=DB_HOST, user=DB_USER, password=DB_PASSWORD, database=DB_NAME, port=DB_PORT
        )
        cursor = db_connection.cursor(dictionary=True)

        cursor.execute("SELECT EventID, EventDescription, Date, Time, Venue, Category, ImageFileName FROM event WHERE EventID = %s", (event_id,))
        event = cursor.fetchone()

        if not event:
            flash(f"No event found with ID {event_id}.", 'error')
            return redirect(url_for('usereventpage'))

        check_signup_query = "SELECT COUNT(*) FROM user_calendar_events WHERE event_id = %s AND user_id = %s"
        cursor.execute(check_signup_query, (event_id, current_user_id))
        if cursor.fetchone()['COUNT(*)'] > 0:
            has_signed_up = True

        # Volunteer logic now allows 'user' role (all guests) to volunteer, or 'volunteer' role
        if current_user_role in ['volunteer', 'elderly']: # assuming elderly can also volunteer now based on prev logic
            check_volunteer_query = "SELECT COUNT(*) FROM event_volunteers WHERE event_id = %s AND user_id = %s"
            cursor.execute(check_volunteer_query, (event_id, current_user_id))
            if cursor.fetchone()['COUNT(*)'] > 0:
                is_volunteer_for_event = True

    except mysql.connector.Error as err:
        print(f"Error: {err}")
        flash(f"Database error: {err}", 'error')
        return render_template('error.html', message=f"Database error: {err}")
    finally:
        if cursor: cursor.close()
        if db_connection: db_connection.close()

    return render_template('eventdetailpage.html',
                           event=event,
                           has_signed_up=has_signed_up,
                           is_volunteer_for_event=is_volunteer_for_event,
                           user_role=current_user_role)

@app.route('/sign_up_for_event', methods=['POST'])
def sign_up_for_event():
    """
    Handles a user (or guest) signing up for an event.
    """
    event_id = request.form.get('event_id', type=int)
    # IMPORTANT: Use g.user directly for ID and g.username for username
    current_user_id = g.user
    current_username = g.username

    if not current_user_id: # Ensure user is logged in
        flash("You must be logged in to sign up for events.", 'info')
        return redirect(url_for('login'))

    if not event_id:
        flash("Invalid event ID provided for sign-up.", 'error')
        return redirect(url_for('usereventpage'))

    # Removed admin check as per previous comments, assuming only regular users sign up.
    # If admins are explicitly disallowed from signing up, re-add the check:
    # if g.role == 'admin':
    #     flash("Admins cannot sign up for events as regular users.", 'warning')
    #     return redirect(url_for('event_details', event_id=event_id))

    db_connection = None
    cursor = None
    try:
        db_connection = mysql.connector.connect(
            host=DB_HOST, user=DB_USER, password=DB_PASSWORD, database=DB_NAME, port=DB_PORT
        )
        cursor = db_connection.cursor(dictionary=True)

        check_signup_query = "SELECT COUNT(*) FROM user_calendar_events WHERE event_id = %s AND user_id = %s"
        cursor.execute(check_signup_query, (event_id, current_user_id))
        if cursor.fetchone()['COUNT(*)'] > 0:
            flash(f"You have already signed up for this event.", 'warning')
            return redirect(url_for('event_details', event_id=event_id))

        insert_query = "INSERT INTO user_calendar_events (event_id, user_id, username) VALUES (%s, %s, %s)"
        cursor.execute(insert_query, (event_id, current_user_id, current_username))
        db_connection.commit()

        flash(f"Successfully signed up for the event!", 'success')

    except mysql.connector.Error as err:
        print(f"Error signing up for event: {err}")
        flash(f"Error signing up for event: {err}", 'error')
        if db_connection: db_connection.rollback()
    finally:
        if cursor: cursor.close()
        if db_connection: db_connection.close()

    return redirect(url_for('event_details', event_id=event_id))

@app.route('/remove_sign_up', methods=['POST'])
def remove_sign_up():
    """
    Handles removing a user's (or guest's) sign-up for an event.
    """
    event_id = request.form.get('event_id', type=int)
    current_user_id = g.user # Directly use g.user for ID

    if not current_user_id: # Ensure user is logged in
        flash("You must be logged in to remove event sign-ups.", 'info')
        return redirect(url_for('login'))

    if not event_id:
        flash("Invalid event ID provided for removal.", 'error')
        return redirect(url_for('usereventpage'))

    db_connection = None
    cursor = None
    try:
        db_connection = mysql.connector.connect(
            host=DB_HOST, user=DB_USER, password=DB_PASSWORD, database=DB_NAME, port=DB_PORT
        )
        cursor = db_connection.cursor(dictionary=True)

        delete_query = "DELETE FROM user_calendar_events WHERE event_id = %s AND user_id = %s"
        cursor.execute(delete_query, (event_id, current_user_id))
        db_connection.commit()

        if cursor.rowcount > 0:
            flash(f"Event sign-up removed successfully!", 'success')
        else:
            flash(f"No sign-up found for this event to remove.", 'warning')

    except mysql.connector.Error as err:
        print(f"Error removing event sign-up: {err}")
        flash(f"Error removing event sign-up: {err}", 'error')
        if db_connection: db_connection.rollback()
    finally:
        if cursor: cursor.close()
        if db_connection: db_connection.close()

    return redirect(url_for('event_details', event_id=event_id))

# --- Route for Volunteer Sign-up (Now accessible by 'user' role too) ---
@app.route('/volunteer_for_event', methods=['POST'])
def volunteer_for_event():
    """
    Handles a user signing up to help at an event.
    """
    current_user_id = g.user # Directly use g.user for ID
    current_user_role = g.role

    # This check needs to be aligned with your user roles.
    # If only 'volunteer' role can volunteer:
    # if current_user_role != 'volunteer':
    #     flash("You are not authorized to volunteer for events.", 'error')
    #     return redirect(url_for('home')) # Or redirect to login

    # If all logged-in users (elderly and volunteer) can volunteer:
    if not current_user_id:
        flash("You must be logged in to volunteer for events.", 'info')
        return redirect(url_for('login'))

    event_id = request.form.get('event_id', type=int)
    # user_id = g.user['id'] # The current guest user ID -- CHANGED TO g.user directly for ID

    if not event_id:
        flash("Invalid event ID provided for volunteering.", 'error')
        return redirect(url_for('usereventpage'))

    db_connection = None
    cursor = None
    try:
        db_connection = mysql.connector.connect(
            host=DB_HOST, user=DB_USER, password=DB_PASSWORD, database=DB_NAME, port=DB_PORT
        )
        cursor = db_connection.cursor(dictionary=True)

        # Check if already volunteered
        check_query = "SELECT COUNT(*) FROM event_volunteers WHERE event_id = %s AND user_id = %s"
        cursor.execute(check_query, (event_id, current_user_id))
        if cursor.fetchone()['COUNT(*)'] > 0:
            flash("You have already volunteered for this event.", 'warning')
            return redirect(url_for('event_details', event_id=event_id))

        insert_query = "INSERT INTO event_volunteers (event_id, user_id) VALUES (%s, %s)"
        cursor.execute(insert_query, (event_id, current_user_id))
        db_connection.commit()
        flash("Successfully signed up to volunteer for the event!", 'success')

    except mysql.connector.Error as err:
        print(f"Error volunteering for event: {err}")
        flash(f"Error volunteering for event: {err}", 'error')
        if db_connection: db_connection.rollback()
    finally:
        if cursor: cursor.close()
        if db_connection: db_connection.close()

    return redirect(url_for('event_details', event_id=event_id))

@app.route('/remove_volunteer', methods=['POST'])
def remove_volunteer():
    """
    Handles a user removing their sign-up to help at an event.
    """
    current_user_id = g.user # Directly use g.user for ID
    current_user_role = g.role

    # Check for authorization. Only logged-in users can remove their volunteer sign-up.
    if not current_user_id:
        flash("You must be logged in to remove your volunteer sign-up.", 'info')
        return redirect(url_for('login'))

    event_id = request.form.get('event_id', type=int)
    # user_id = g.user['id'] -- CHANGED TO g.user directly for ID

    if not event_id:
        flash("Invalid event ID provided for removal.", 'error')
        return redirect(url_for('usereventpage'))

    db_connection = None
    cursor = None
    try:
        db_connection = mysql.connector.connect(
            host=DB_HOST, user=DB_USER, password=DB_PASSWORD, database=DB_NAME, port=DB_PORT
        )
        cursor = db_connection.cursor(dictionary=True)

        delete_query = "DELETE FROM event_volunteers WHERE event_id = %s AND user_id = %s"
        cursor.execute(delete_query, (event_id, current_user_id))
        db_connection.commit()

        if cursor.rowcount > 0:
            flash("Successfully removed your volunteer sign-up.", 'success')
        else:
            flash("No volunteer sign-up found for this event to remove.", 'warning')

    except mysql.connector.Error as err:
        print(f"Error removing volunteer sign-up: {err}")
        flash(f"Error removing volunteer sign-up: {err}", 'error')
        if db_connection: db_connection.rollback()
    finally:
        if cursor: cursor.close()
        if db_connection: db_connection.close()

    return redirect(url_for('event_details', event_id=event_id))


# --- API Endpoint for FullCalendar.js ---
@app.route('/api/my_events')
def api_my_events():
    """
    Returns the current user's signed-up events in a JSON format suitable for FullCalendar.js.
    This also fetches the username.
    """
    current_user_id = g.user # Directly use g.user for ID
    current_username = g.username # Directly use g.username for username

    if not current_user_id: # Ensure user is logged in
        return jsonify({"error": "Unauthorized"}), 401

    events = []

    db_connection = None
    cursor = None
    try:
        db_connection = mysql.connector.connect(
            host=DB_HOST, user=DB_USER, password=DB_PASSWORD, database=DB_NAME, port=DB_PORT
        )
        cursor = db_connection.cursor(dictionary=True)

        # Query to fetch events from user_calendar_events and event_volunteers
        # UNION to combine and deduplicate results.
        query = f"""
            SELECT uce.username AS signup_username, e.EventID, e.EventDescription, e.Date, e.Time, e.Venue
            FROM user_calendar_events uce
            JOIN event e ON uce.event_id = e.EventID
            WHERE uce.user_id = %s

            UNION

            SELECT '{current_username}' AS signup_username, e.EventID, e.EventDescription, e.Date, e.Time, e.Venue
            FROM event_volunteers ev
            JOIN event e ON ev.event_id = e.EventID
            WHERE ev.user_id = %s

            ORDER BY Date, Time
        """
        cursor.execute(query, (current_user_id, current_user_id))
        signed_up_events_raw = cursor.fetchall()

        for event_data in signed_up_events_raw:
            event_date_obj = event_data['Date']
            event_time_str = event_data['Time']

            start_time_obj, end_time_obj = parse_time_range(event_time_str)

            start_datetime = datetime.combine(event_date_obj, start_time_obj)
            end_datetime = datetime.combine(event_date_obj, end_time_obj)

            if end_datetime < start_datetime:
                end_datetime += timedelta(days=1)

            # Display title now includes the username of the signer-upper
            display_title = f"{event_data['EventDescription']} ({event_data['signup_username']})"

            events.append({
                'id': event_data['EventID'],
                'title': display_title,
                'start': start_datetime.isoformat(),
                'end': end_datetime.isoformat(),
                'allDay': False,
                'url': url_for('event_details', event_id=event_data['EventID'])
            })

    except mysql.connector.Error as err:
        print(f"Error fetching events for API: {err}")
        return jsonify({"error": "Failed to load events"}), 500
    finally:
        if cursor: cursor.close()
        if db_connection: db_connection.close()

    return jsonify(events)


@app.route('/calendar')
def calendar():
    """
    Renders the calendar page, displaying the FullCalendar.js widget and
    a list of ALL signed-up events on the left sidebar (no date filter),
    including events volunteered for. This also fetches the username.
    """
    current_user_id = g.user # Directly use g.user for ID
    current_username = g.username # Directly use g.username for username

    if not current_user_id: # Ensure user is logged in
        flash("You need to be logged in to view your calendar.", 'info')
        return redirect(url_for('login'))

    db_connection = None
    cursor = None
    signed_up_events = []

    try:
        db_connection = mysql.connector.connect(
            host=DB_HOST, user=DB_USER, password=DB_PASSWORD, database=DB_NAME, port=DB_PORT
        )
        cursor = db_connection.cursor(dictionary=True)

        query = f"""
            SELECT uce.username AS event_username, e.EventID, e.EventDescription, e.Date, e.Time, e.Venue, e.Category
            FROM user_calendar_events uce
            JOIN event e ON uce.event_id = e.EventID
            WHERE uce.user_id = %s

            UNION

            SELECT '{current_username}' AS event_username, e.EventID, e.EventDescription, e.Date, e.Time, e.Venue, e.Category
            FROM event_volunteers ev
            JOIN event e ON ev.event_id = e.EventID
            WHERE ev.user_id = %s

            ORDER BY Date ASC, Time ASC
        """
        cursor.execute(query, (current_user_id, current_user_id))
        signed_up_events = cursor.fetchall()

    except mysql.connector.Error as err:
        print(f"Error fetching signed up events for calendar list: {err}")
        flash(f"Error loading your events list: {err}", 'error')
    finally:
        if cursor: cursor.close()
        if db_connection: db_connection.close()

    return render_template('calendar.html', signed_up_events=signed_up_events, user_id=current_user_id)


# --- Helper function to parse time strings like "9am-12pm" or "10:00-11:00" ---
def parse_time_range(time_str):
    """
    Parses a time range string (e.g., "9am-12pm", "10:00-11:00") into
    start and end datetime.time objects.
    """
    try:
        parts = time_str.split('-')
        start_time_str = parts[0].strip()
        end_time_str = parts[1].strip() if len(parts) > 1 else None

        # Helper to convert various time formats to HH:MM (24-hour)
        def convert_to_24hr_format(t_str):
            t_str = t_str.lower().replace('.', '') # remove dots like 9.30am

            if 'am' in t_str:
                t_str = t_str.replace('am', '')
                if ':' in t_str: # e.g., 9:30am
                    return datetime.strptime(t_str, '%I:%M').strftime('%H:%M')
                else: # e.g., 9am
                    return datetime.strptime(t_str, '%I').strftime('%H:%M')
            elif 'pm' in t_str:
                t_str = t_str.replace('pm', '')
                if ':' in t_str: # e.g., 1:30pm
                    dt_obj = datetime.strptime(t_str, '%I:%M')
                    if dt_obj.hour == 12: # 12 PM is 12:xx
                        return dt_obj.strftime('%H:%M')
                    return (dt_obj + timedelta(hours=12)).strftime('%H:%M')
                else: # e.g., 1pm
                    dt_obj = datetime.strptime(t_str, '%I')
                    if dt_obj.hour == 12: # 12 PM is 12:xx
                        return dt_obj.strftime('%H:%M')
                    return (dt_obj + timedelta(hours=12)).strftime('%H:%M')
            elif ':' in t_str: # Assume HH:MM format (24-hour or 12-hour without am/pm)
                return datetime.strptime(t_str, '%H:%M').strftime('%H:%M')
            else: # Assume just hour in 24-hour format
                return datetime.strptime(t_str, '%H').strftime('%H:%M')

        start_24hr = convert_to_24hr_format(start_time_str)
        start_dt_time = datetime.strptime(start_24hr, '%H:%M').time()

        end_dt_time = None
        if end_time_str:
            end_24hr = convert_to_24hr_format(end_time_str)
            end_dt_time = datetime.strptime(end_24hr, '%H:%M').time()
        else:
            # If no end time is specified, assume a default duration, e.g., 1 hour
            # This is a fallback; ideally, your database 'Time' has clear ranges.
            start_dt = datetime.combine(datetime.min.date(), start_dt_time)
            end_dt_time = (start_dt + timedelta(hours=1)).time()

        return start_dt_time, end_dt_time

    except Exception as e:
        print(f"Warning: Could not parse time string '{time_str}'. Error: {e}")
        return time(0, 0), time(23, 59) # Default to full day if parsing fails


@app.route('/usereventpage')
def usereventpage():
    """
    Renders a user event page, showing all available events.
    """
    db_connection = None
    cursor = None
    events = []

    try:
        db_connection = mysql.connector.connect(
            host=DB_HOST, user=DB_USER, password=DB_PASSWORD, database=DB_NAME, port=DB_PORT
        )
        cursor = db_connection.cursor(dictionary=True)

        query = "SELECT EventID, EventDescription, Date, Time, Venue, Category, ImageFileName FROM event ORDER BY Date ASC, Time ASC"
        cursor.execute(query)
        events = cursor.fetchall()

    except mysql.connector.Error as err:
        print(f"Error fetching all events for usereventpage: {err}")
        flash(f"Error loading events: {err}", 'error')
    finally:
        if cursor: cursor.close()
        if db_connection: db_connection.close()

    return render_template('usereventpage.html', events=events)

@app.route('/chat')
def chat():
    """
    Renders the chatbot page.
    This page will contain JavaScript to send messages to the /api/chat endpoint.
    """
    return render_template('chat.html', openai_api_key=OPENAI_API_KEY)

@app.route('/events')
def events():
    conn = get_db_connection()
    cursor = get_db_cursor(conn)
    cursor.execute("SELECT * FROM event;")
    events = cursor.fetchall()
    cursor.close()
    conn.close()
    return render_template('events.html', events=events)



@app.route('/signup/google/callback')
def google_signup_callback():
    try:
        if not google.authorized:
            # User hasn't authorized yet or authorization was cancelled
            # Redirect silently back to signup without error message
            return redirect(url_for("signup"))

        resp = google.get("/oauth2/v1/userinfo")
        if not resp.ok:
            flash("Failed to fetch user info from Google", "error")
            return redirect(url_for("signup"))

        google_info = resp.json()
        email = google_info.get("email")
        username = google_info.get("name") or email.split("@")[0]

        # Only prefill signup form, do NOT log the user in
        session['oauth_signup_email'] = email
        session['oauth_signup_username'] = username
        flash("Google info filled. Please complete signup.", "info")
        return redirect(url_for('signup'))
    except Exception as e:
        # Only show error for actual exceptions, not authorization failures
        flash(f"Google authentication error: {e}", "error")
        return redirect(url_for("signup"))

# OAuth authorized handler for Flask-Dance
@oauth_authorized.connect_via(google_bp)
def google_logged_in(blueprint, token):
    # Let the manual callback route handle everything
    # This handler just needs to exist to prevent Flask-Dance from throwing errors
    return False  # Don't save the token, let the callback route handle the logic



@app.route('/api/events')
def api_get_events():
    search = request.args.get('search', '').strip()
    categories = request.args.getlist('category')
    locations = request.args.getlist('location')

    page = request.args.get('page', 1, type=int)
    per_page = 6
    offset = (page - 1) * per_page

    filters = []
    values = []

    if categories:
        placeholders = ','.join(['%s'] * len(categories))
        filters.append(f"category IN ({placeholders})")
        values.extend(categories)

    if locations:
        placeholders = ','.join(['%s'] * len(locations))
        filters.append(f"location_name IN ({placeholders})")
        values.extend(locations)

    if search:
        filters.append("title LIKE %s")
        values.append(f"%{search}%")

    where_clause = "WHERE " + " AND ".join(filters) if filters else ""

    conn = get_db_connection()
    cursor = conn.cursor(dictionary=True)

    count_query = f"SELECT COUNT(*) AS total FROM Events {where_clause}"
    cursor.execute(count_query, values)
    total_events = cursor.fetchone()['total']
    total_pages = ceil(total_events / per_page) if total_events > 0 else 1

    query = f"""
        SELECT event_id AS id, title, event_date, organisation, category,
               image, description, current_elderly, max_elderly,
               current_volunteers, max_volunteers, location_name
        FROM Events
        {where_clause}
        ORDER BY created_at DESC
        LIMIT %s OFFSET %s
    """

    cursor.execute(query, values + [per_page, offset])
    rows = cursor.fetchall()
    cursor.close()
    conn.close()

    return jsonify({
        "events": [{
            'id': row['id'],
            'title': row['title'],
            'event_date': row['event_date'].strftime('%Y-%m-%d') if row['event_date'] else '',
            'organisation': row['organisation'],
            'category': row['category'],
            'image': row['image'],
            'description': row['description'],
            'current_elderly': row['current_elderly'],
            'max_elderly': row['max_elderly'],
            'current_volunteers': row['current_volunteers'],
            'max_volunteers': row['max_volunteers'],
            'location_name': row['location_name'] or ""  # fallback to empty string
        } for row in rows],
        "page": page,
        "total_pages": total_pages
    })

@app.route('/admin/events')
def admin_events():
    if g.role != 'admin':
        return redirect(url_for('login'))

    page = request.args.get('page', 1, type=int)
    per_page = 6
    offset = (page - 1) * per_page

    categories = request.args.getlist('category')
    locations = request.args.getlist('location')
    search = request.args.get('search', '').strip()

    filters = []
    values = []

    if categories:
        placeholders = ','.join(['%s'] * len(categories))
        filters.append(f"category IN ({placeholders})")
        values.extend(categories)

    if locations:
        placeholders = ','.join(['%s'] * len(locations))
        filters.append(f"location_name IN ({placeholders})")
        values.extend(locations)

    if search:
        filters.append("title LIKE %s")
        values.append(f"%{search}%")

    where_clause = "WHERE " + " AND ".join(filters) if filters else ""

    conn = get_db_connection()
    cursor = conn.cursor(dictionary=True)

    # Get distinct categories for filter dropdown
    cursor.execute("SELECT DISTINCT category FROM Events ORDER BY category ASC")
    all_categories = [row['category'] for row in cursor.fetchall()]

    # *** CHANGE HERE: Get location names FROM Locations table ***
    cursor.execute("SELECT location_name FROM Locations ORDER BY location_name ASC")
    all_locations = [row['location_name'] for row in cursor.fetchall()]

    # Count total filtered events for pagination
    count_query = f"SELECT COUNT(*) AS total FROM Events {where_clause}"
    cursor.execute(count_query, values)
    total_events = cursor.fetchone()['total']
    total_pages = ceil(total_events / per_page) if total_events > 0 else 1

    # Select events with filters and pagination
    query = f"""
        SELECT * FROM Events
        {where_clause}
        ORDER BY created_at DESC
        LIMIT %s OFFSET %s
    """
    cursor.execute(query, values + [per_page, offset])
    events = cursor.fetchall()

    cursor.close()
    conn.close()

    return render_template(
        'admin_events.html',
        events=events,
        page=page,
        total_pages=total_pages,
        selected_categories=categories,
        selected_locations=locations,
        search_query=search,
        all_categories=all_categories,
        all_locations=all_locations
    )

<<<<<<< HEAD
@app.route('/admin/events/add', methods=['GET', 'POST'])
def add_event():
=======
  
@app.route('/admin/events/add', methods=['GET', 'POST'], endpoint='admin_add_event')
def admin_add_event():
>>>>>>> 9d1f1772
    if g.role != 'admin':
        return redirect(url_for('login'))

    if request.method == 'POST':
        title = request.form['event_title']
        organization = request.form['organization']
        date = request.form['date']
        max_participants = request.form['participants']
        max_volunteers = request.form['volunteers']
        category = request.form['category']
        description = request.form['description']
        picture = request.files['picture']
        address_input = request.form['location']

        # Get latitude and longitude from user input address
        lat, lng = get_lat_lng_from_address(address_input)
        if lat is None or lng is None:
            flash('Invalid address. Please enter a valid location.', 'danger')
            return redirect(url_for('add_event'))

        # Get human-readable address (reverse geocode)
        location_name = request.form['location']  # Admin’s original input

        if picture and picture.filename != '':
            filename = secure_filename(picture.filename)
            image_path = os.path.join('static', 'images', filename)
            picture.save(image_path)
        else:
            flash('Image upload failed or missing.', 'danger')
            return redirect(url_for('add_event'))

        try:
            conn = get_db_connection()
            cursor = conn.cursor()

            cursor.execute("""
                INSERT INTO Events (
                    title, organisation, event_date, max_elderly,
                    max_volunteers, latitude, longitude, location_name, 
                    category, description, image, created_at
                )
                VALUES (%s, %s, %s, %s, %s, %s, %s, %s, %s, %s, %s, NOW())
            """, (
                title, organization, date, max_participants,
                max_volunteers, lat, lng, location_name,
                category, description, filename
            ))

            conn.commit()
            flash('Event added successfully!', 'success')
            return redirect(url_for('admin_events'))

        except Exception as e:
            print("Error inserting event:", e)
            flash("Failed to add event.", "danger")
            if conn:
                conn.rollback()
        finally:
            if cursor:
                cursor.close()
            if conn:
                conn.close()

    return render_template('add_events.html')


@app.route('/admin/event/<int:event_id>')
def admin_event_details(event_id):
    if g.role != 'admin':
        return redirect(url_for('login'))

    conn = get_db_connection()
    cursor = conn.cursor(dictionary=True)

    cursor.execute("SELECT * FROM Events WHERE event_id = %s", (event_id,))
    event = cursor.fetchone()

    if not event:
        flash('Event not found.', 'danger')
        return redirect(url_for('admin_events'))

    event_date = None
    if event['event_date']:
        try:
            event_date = datetime.strptime(str(event['event_date']), '%Y-%m-%d %H:%M:%S')
        except ValueError:
            try:
                event_date = datetime.strptime(str(event['event_date']), '%Y-%m-%d')
            except ValueError:
                flash('Invalid date format for event.', 'danger')

    cursor.execute("""
        SELECT u.username, u.email
        FROM Event_detail ed
        JOIN Users u ON ed.user_id = u.user_id
        WHERE ed.event_id = %s AND u.role = 'volunteer'
    """, (event_id,))
    volunteers = cursor.fetchall()

    cursor.execute("""
        SELECT u.username, u.email
        FROM Event_detail ed
        JOIN Users u ON ed.user_id = u.user_id
        WHERE ed.event_id = %s AND u.role = 'elderly'
    """, (event_id,))
    elderly = cursor.fetchall()

    cursor.close()
    conn.close()

    delete_error = request.args.get('delete_error')
    return render_template('event_details.html', event={
        'id': event['event_id'],
        'title': event['title'],
        'description': event['description'],
        'date': event_date,
        'organisation': event['organisation'],
        'category': event['category'],
        'image': event['image'],
        'location': event['location_name'],  # Use cached human-readable address
        'max_elderly': event['max_elderly'],
        'max_volunteers': event['max_volunteers'],
        'current_elderly': event['current_elderly'],
        'current_volunteers': event['current_volunteers'],
        'volunteers': volunteers,
        'elderly': elderly
    }, delete_error=delete_error)


@app.route('/admin/event/<int:event_id>/delete', methods=['POST'])
def delete_event(event_id):
    if g.role != 'admin':
        return redirect(url_for('login'))

    email = request.form.get('admin_email')
    password = request.form.get('admin_password')

    conn = get_db_connection()
    cursor = conn.cursor(dictionary=True)

    # Get event title before deleting
    cursor.execute("SELECT title FROM Events WHERE event_id = %s", (event_id,))
    event = cursor.fetchone()

    if not event:
        flash("Event not found.", "danger")
        return redirect(url_for('admin_events'))

    event_title = event['title']

    # Get admin record
    cursor.execute("SELECT * FROM Users WHERE email = %s AND role = 'admin'", (email,))
    admin = cursor.fetchone()

    # Verify admin
    if not admin or not check_password_hash(admin['password'], password):
        cursor.close()
        conn.close()
        return redirect(url_for('admin_event_details', event_id=event_id, delete_error="Authentication failed. Please try again."))

    # Delete event
    cursor.execute("DELETE FROM Events WHERE event_id = %s", (event_id,))
    conn.commit()
    cursor.close()
    conn.close()

    flash(f'"{event_title}" was successfully deleted.', 'success')
    return redirect(url_for('admin_events'))

@app.route('/admin/event/<int:event_id>/update_image', methods=['POST'])
def update_event_image(event_id):
    if g.role != 'admin':
        return redirect(url_for('login'))

    file = request.files.get('new_image')
    if not file or file.filename == '':
        flash('No file selected.', 'danger')
        return redirect(url_for('admin_event_details', event_id=event_id))

    if not allowed_file(file.filename):
        flash('Invalid file type. Only PNG, JPG, JPEG, and GIF are allowed.', 'danger')
        return redirect(url_for('admin_event_details', event_id=event_id))

    # Secure filename
    filename = secure_filename(file.filename)
    filepath = os.path.join('static', 'images', filename)

    # Save file
    file.save(filepath)

    # Update DB
    conn = get_db_connection()
    cursor = conn.cursor()
    cursor.execute("UPDATE Events SET image = %s WHERE event_id = %s", (filename, event_id))
    conn.commit()
    cursor.close()
    conn.close()

    flash('Event image updated successfully.', 'success')
    return redirect(url_for('admin_event_details', event_id=event_id))

@app.route('/admin/event/<int:event_id>/update_details', methods=['POST'])
def update_event_details(event_id):
    if g.role != 'admin':
        return redirect(url_for('login'))

    title = request.form.get('title')
    organisation = request.form.get('organisation')
    location = request.form.get('location')
    date = request.form.get('date')
    description = request.form.get('description')

    # Update DB
    conn = get_db_connection()
    cursor = conn.cursor()
    cursor.execute("""
        UPDATE Events
        SET title=%s, organisation=%s, location=%s, event_date=%s, description=%s
        WHERE event_id=%s
    """, (title, organisation, location, date, description, event_id))
    conn.commit()
    cursor.close()
    conn.close()

    # If AJAX request, return JSON response with updated data
    if request.headers.get('X-Requested-With') == 'XMLHttpRequest':
        return jsonify({
            'success': True,
            'event': {
                'title': title,
                'organisation': organisation,
                'location': location,
                'date': date,
                'description': description
            }
        })

    flash('Event details updated successfully.', 'success')
    return redirect(url_for('admin_event_details', event_id=event_id))

# OAuth authorized handler for Flask-Dance
@oauth_authorized.connect_via(google_bp)
def google_logged_in(blueprint, token):
    if not token:
        # No token received, user likely cancelled or there was an issue
        return False

    resp = blueprint.session.get("/oauth2/v1/userinfo")
    if not resp.ok:
        flash("Failed to fetch user info from Google.", "error")
        return False

    google_info = resp.json()
    session['oauth_signup_email'] = google_info.get("email")
    session['oauth_signup_username'] = google_info.get("name") or google_info.get("email").split("@")[0]
    flash("Google account connected successfully!", "success")
    return False  # Don't save the token, just redirect


# Duplicate function removed - already defined earlier in the file
# OAuth authorized handler for Flask-Dance
@oauth_authorized.connect_via(google_bp)
def google_logged_in(blueprint, token):
    if not token:
        # No token received, user likely cancelled or there was an issue
        return False

    resp = blueprint.session.get("/oauth2/v1/userinfo")
    if not resp.ok:
        flash("Failed to fetch user info from Google.", "error")
        return False

    google_info = resp.json()
    session['oauth_signup_email'] = google_info.get("email")
    session['oauth_signup_username'] = google_info.get("name") or google_info.get("email").split("@")[0]
    flash("Google account connected successfully!", "success")
    return False  # Don't save the token, just redirect


@app.route('/logout')
def logout():
    """
    Logs out the current user by clearing the session.
    """
    session.clear()
    return redirect(url_for('login'))

@app.route('/cancel_login')
def cancel_login():
    """Allow users to cancel the login process if they're stuck in security questions or OTP verification"""
    if session.get('login_step') in ['password_verified', 'otp_required']:
        session.clear()
        flash("Login cancelled. Please try again.", "info")
        return redirect(url_for('login'))
    else:
        return redirect(url_for('login'))

@app.route('/error')
def error(): 
    # A11:2021-Software and Data Integrity Failures: This route should handle errors gracefully.
    # It can be used to render a custom error page.
    return render_template('error.html', message="An unexpected error occurred. Please try again later.")


if __name__ == '__main__':
    app.run(debug=True)<|MERGE_RESOLUTION|>--- conflicted
+++ resolved
@@ -6,21 +6,12 @@
 import os
 from datetime import datetime, timedelta, time, date
 from dotenv import load_dotenv
-<<<<<<< HEAD
-from opencage.geocoder import OpenCageGeocode
-from werkzeug.security import check_password_hash, generate_password_hash
-from werkzeug.utils import secure_filename
-from authlib.integrations.flask_client import OAuth
-from flask_dance.contrib.google import make_google_blueprint, google
-from connexmail import send_otp_email, generate_otp
-=======
 import os
 from werkzeug.security import check_password_hash, generate_password_hash
 from werkzeug.utils import secure_filename
 from functools import wraps
 from authlib.integrations.flask_client import OAuth
 from flask_dance.contrib.google import make_google_blueprint, google
->>>>>>> 9d1f1772
 from flask_dance.consumer import oauth_authorized, oauth_error
 from flask_dance.consumer.storage.sqla import SQLAlchemyStorage
 try:
@@ -32,14 +23,8 @@
 from connexmail import send_otp_email, generate_otp
 from location import get_community_centers, find_closest_community_center, geocode_address
 from security_questions import security_questions_route, reset_password_route, forgot_password_route
-<<<<<<< HEAD
-from functools import wraps
-
-os.environ['OAUTHLIB_INSECURE_TRANSPORT'] = '1' # Allow insecure transport for OAuth (not recommended for production)
-=======
 
 os.environ['OAUTHLIB_INSECURE_TRANSPORT'] = '1'  # Allow insecure transport for OAuth (not recommended for production)
->>>>>>> 9d1f1772
 
 load_dotenv()  # Load environment variables from .env file
 
@@ -291,59 +276,6 @@
 
 @app.route('/signup', methods=['GET', 'POST'])
 def signup():
-<<<<<<< HEAD
-    conn = get_db_connection()
-    cursor = conn.cursor(dictionary=True)
-    cursor.execute("SELECT location_id, location_name, address FROM Locations")
-    locations = cursor.fetchall()
-
-    if request.method == 'POST':
-        name = request.form['username']
-        password = request.form['password']
-        confirm_password = request.form['confirm_password']
-        email = request.form['email']
-        dob = request.form['dob']
-        location_id = request.form['location_id']  # Updated
-        is_volunteer = 'is_volunteer' in request.form
-
-        if password != confirm_password:
-            flash("Passwords do not match!", "error")
-            return redirect(url_for('signup'))
-
-        hashed_password = generate_password_hash(password)
-        role = 'volunteer' if is_volunteer else 'elderly'
-
-        try:
-            cursor.execute("""
-                INSERT INTO Users (username, email, password, dob, role, location_id)
-                VALUES (%s, %s, %s, %s, %s, %s)
-            """, (name, email, hashed_password, dob, role, location_id))
-
-            conn.commit()
-            flash("Account created successfully!", "success")
-            return redirect(url_for('login'))
-
-        except mysql.connector.Error as err:
-            app.logger.error(f"Database error during signup for {email}: {err}")
-            if err.errno == 1062: # Duplicate entry error code
-                # Re-check to be more specific about the duplication
-                try:
-                    cursor.execute("SELECT user_id FROM Users WHERE username = %s", (name,))
-                    if cursor.fetchone():
-                        username_error = "This username is already taken. Please choose another one."
-                    cursor.execute("SELECT user_id FROM Users WHERE email = %s", (email,))
-                    if cursor.fetchone():
-                        email_error = "An account with this email already exists."
-                except Exception as e:
-                    app.logger.error(f"Error during duplicate check: {e}")
-                
-                flash("Please correct the errors below.", "error")
-                return render_template('signup.html', locations=locations, username=name, email=email, dob=dob, location_id=location_id, username_error=username_error, email_error=email_error)
-            else:
-                flash("Something went wrong. Please try again.", "error")
-            if conn: conn.rollback()
-            return render_template('signup.html', locations=locations, username=name, email=email, dob=dob, location_id=location_id)
-=======
     # Get community centers from location.py instead of database
     locations = get_community_centers()
     
@@ -352,7 +284,6 @@
         session.pop('oauth_signup_email', None)
         session.pop('oauth_signup_username', None)
         
->>>>>>> 9d1f1772
         # Store form data in session, do NOT insert into DB yet
         email = request.form.get('email', '').strip()
         
@@ -435,9 +366,6 @@
             cursor.close()
             conn.close()
 
-<<<<<<< HEAD
-    return render_template('signup.html', locations=locations)
-=======
     # Get prefill data from Google OAuth if available
     prefill_email = session.get('oauth_signup_email', '')
     prefill_username = session.get('oauth_signup_username', '')
@@ -493,7 +421,6 @@
             
     except Exception as e:
         return jsonify({'error': str(e)}), 500
->>>>>>> 9d1f1772
 
 @app.route('/verify_otp', methods=['GET', 'POST'])
 def verify_otp():
@@ -743,7 +670,6 @@
 
     conn = get_db_connection()
     cursor = conn.cursor(dictionary=True)
-<<<<<<< HEAD
 
     if request.method == 'POST':
         username = request.form['username']
@@ -752,16 +678,6 @@
         dob = request.form.get('dob') or None  # Handles empty string
         province = request.form.get('province') or None
 
-=======
-
-    if request.method == 'POST':
-        username = request.form['username']
-        updated_role = request.form['role']
-        updated_email = request.form['email']
-        dob = request.form.get('dob') or None  # Handles empty string
-        province = request.form.get('province') or None
-
->>>>>>> 9d1f1772
         try:
             cursor.execute('''
                 UPDATE Users
@@ -826,11 +742,8 @@
         return redirect(url_for('login'))
     
     email = request.form.get('email')
-<<<<<<< HEAD
-=======
     role = request.form.get('role')
     
->>>>>>> 9d1f1772
     if not email:
         flash('No email provided for deletion.', 'warning')
         return redirect(url_for('account_management'))
@@ -839,14 +752,10 @@
     cursor = conn.cursor()
 
     try:
-<<<<<<< HEAD
-        cursor.execute("DELETE FROM Users WHERE email = %s", (email,))
-=======
         if role:
             cursor.execute("DELETE FROM Users WHERE email = %s AND role = %s", (email, role))
         else:
             cursor.execute("DELETE FROM Users WHERE email = %s", (email,))
->>>>>>> 9d1f1772
         conn.commit()
         flash(f'Account {email} deleted successfully.', 'success')
     except Exception as e:
@@ -1538,14 +1447,9 @@
         all_locations=all_locations
     )
 
-<<<<<<< HEAD
-@app.route('/admin/events/add', methods=['GET', 'POST'])
-def add_event():
-=======
   
 @app.route('/admin/events/add', methods=['GET', 'POST'], endpoint='admin_add_event')
 def admin_add_event():
->>>>>>> 9d1f1772
     if g.role != 'admin':
         return redirect(url_for('login'))
 
