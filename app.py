<<<<<<< HEAD
import mysql.connector
from datetime import datetime, timedelta, time, date
from dotenv import load_dotenv
import os
from flask import Flask, render_template, request, redirect, url_for, flash, jsonify, session, g
from werkzeug.security import check_password_hash, generate_password_hash
from werkzeug.utils import secure_filename
import re # For input validation
from functools import wraps # For decorators

load_dotenv()

# --- Configuration Validation and Environment Variables ---
# A05:2021-Security Misconfiguration: Ensure critical variables are set.
# Use more robust default handling or exit if critical variables are missing.
REQUIRED_ENV_VARS = [
    'DB_HOST', 'DB_USER', 'DB_PASSWORD', 'DB_NAME', 'FLASK_SECRET_KEY'
]
for var in REQUIRED_ENV_VARS:
    if not os.environ.get(var):
        raise RuntimeError(f"ERROR: Essential environment variable '{var}' is not set. Please check your .env file.")

DB_HOST = os.environ.get('DB_HOST')
DB_USER = os.environ.get('DB_USER')
DB_PASSWORD = os.environ.get('DB_PASSWORD')
DB_NAME = os.environ.get('DB_NAME')
DB_PORT = int(os.environ.get('DB_PORT', 3306))

OPENAI_API_KEY = os.getenv('OPENAI_API_KEY')
if not OPENAI_API_KEY:
    print("WARNING: OPENAI_API_KEY environment variable is not set. Chatbot may not function.")

app = Flask(__name__)
# A05:2021-Security Misconfiguration: Critical to have a strong, unique secret key.
# Fallback is for development only. Production MUST have this set.
app.secret_key = os.environ.get('FLASK_SECRET_KEY')

# Session configuration for better security
app.config['SESSION_COOKIE_SECURE'] = True  # A05:2021-Security Misconfiguration: Only send cookies over HTTPS
app.config['SESSION_COOKIE_HTTPONLY'] = True # A05:2021-Security Misconfiguration: Prevent client-side JS access to cookies
app.config['SESSION_COOKIE_SAMESITE'] = 'Lax' # A05:2021-Security Misconfiguration: CSRF protection

# --- Database Connection Management ---
# A03:2021-Injection: Always use parameterized queries.
# A05:2021-Security Misconfiguration: Ensure connection details are from secure sources (.env).
def get_db_connection():
=======
import os
from flask import Flask, render_template, request, redirect, url_for, flash, jsonify, session, g
import mysql.connector
from datetime import datetime, timedelta, date, time
import openai
import uuid
from openai import OpenAI
from functools import wraps
from werkzeug.security import generate_password_hash, check_password_hash # For secure password hashing

# --- Flask Application Setup ---
app = Flask(__name__)

# --- Flask Secret Key Configuration ---
# CRITICAL: Set a strong, unique secret key via environment variable for production.
# This is vital for session security.
app.secret_key = os.getenv('FLASK_SECRET_KEY')
if not app.secret_key:
    print("WARNING: FLASK_SECRET_KEY environment variable not set. Using a fallback, which is INSECURE for production!")
    app.secret_key = 'a_very_insecure_fallback_key_for_dev_only_please_change'

# --- MySQL Database Configuration from Environment Variables ---
DB_HOST = os.getenv('DB_HOST')
DB_PORT = int(os.getenv('DB_PORT', 3306)) # Default MySQL port if not specified
DB_USER = os.getenv('DB_USER')
DB_PASSWORD = os.getenv('DB_PASSWORD')
DB_NAME = os.getenv('DB_NAME')

# --- OpenAI API Key Configuration ---
OPENAI_API_KEY = os.getenv('OPENAI_API_KEY')
openai_client = None # Initialize to None

if OPENAI_API_KEY:
    try:
        openai_client = OpenAI(api_key=OPENAI_API_KEY)
        print("OpenAI client initialized successfully.")
    except Exception as e:
        print(f"Error initializing OpenAI client: {e}")
        print("Chatbot functionality may be impaired.")
else:
    print("WARNING: OPENAI_API_KEY environment variable not set. Chatbot functionality will be unavailable.")

# --- Critical Database Variable Check ---
if not all([DB_HOST, DB_USER, DB_PASSWORD, DB_NAME]):
    print("ERROR: One or more critical database environment variables (DB_HOST, DB_USER, DB_PASSWORD, DB_NAME) are not set.")
    print("Please ensure your .env file is correctly configured and located in the project root.")
    # In a production app, you might want to raise an exception or exit here.
    # import sys
    # sys.exit(1)

# --- DEMONSTRATION ADMIN & USER CREDENTIALS (!!! INSECURE FOR PRODUCTION !!!) ---
# This is for testing the admin access control. In a real application,
# users (including admins) MUST be stored in a database with their passwords
# securely hashed (e.g., using Flask-Bcrypt).
MOCK_ADMIN_USERNAME = os.getenv('DEMO_ADMIN_USERNAME', 'admin')
MOCK_ADMIN_PASSWORD_HASH = generate_password_hash(os.getenv('DEMO_ADMIN_PASSWORD', 'adminpass'))

MOCK_USER_USERNAME = os.getenv('DEMO_USER_USERNAME', 'user')
MOCK_USER_PASSWORD_HASH = generate_password_hash(os.getenv('DEMO_USER_PASSWORD', 'userpass'))
# --- END OF DEMONSTRATION CREDENTIALS ---


# --- Helper functions for database connection ---
def get_db_connection():
    """Establishes and returns a new database connection."""
>>>>>>> 6b17473e
    try:
        return mysql.connector.connect(
            host=DB_HOST, user=DB_USER, password=DB_PASSWORD, database=DB_NAME, port=DB_PORT
        )
    except mysql.connector.Error as err:
<<<<<<< HEAD
        # A09:2021-Security Logging: Log database connection errors.
        app.logger.error(f"Database connection error: {err}")
        flash("Could not connect to the database. Please try again later.", "error")
        # In a real application, you might want to redirect to an error page or render an error template.
        raise  # Re-raise to stop execution if DB connection is critical
=======
        print(f"Database connection error: {err}")
        # In a real app, log this error more formally (e.g., to a file or monitoring service)
        return None # Return None on connection failure
>>>>>>> 6b17473e

def get_db_cursor(conn):
    """Returns a dictionary cursor for the given connection."""
    if conn:
        return conn.cursor(dictionary=True)
    return None

<<<<<<< HEAD
# --- Role-Based Access Control (RBAC) Decorators ---
# A01:2021-Broken Access Control: Implement robust access control with decorators.
def login_required(f):
    @wraps(f)
    def decorated_function(*args, **kwargs):
        if g.user is None:
            flash("You need to be logged in to access this page.", 'info')
            return redirect(url_for('login'))
        return f(*args, **kwargs)
    return decorated_function

def role_required(allowed_roles):
    def decorator(f):
        @wraps(f)
        @login_required # Ensure user is logged in before checking role
        def decorated_function(*args, **kwargs):
            if g.role not in allowed_roles:
                flash("You do not have permission to access this page.", 'danger')
                app.logger.warning(f"Unauthorized access attempt by user {g.user} (role: {g.role}) to a {allowed_roles} page.")
                return redirect(url_for('home')) # Redirect to a safe page, e.g., home or login
            return f(*args, **kwargs)
        return decorated_function
    return decorator

# --- User Context Loading ---
@app.before_request
def load_logged_in_user():
    g.user = session.get('user_id')
    g.role = session.get('user_role')
    g.username = session.get('user_name')

# --- Routes ---
@app.route('/')
@role_required(['elderly', 'volunteer', 'admin']) # Allow all logged-in roles to access home
def home():
    if g.role == 'admin':
        return redirect(url_for('admin_dashboard'))
    elif g.role == 'volunteer':
        return redirect(url_for('volunteer_dashboard'))
    return render_template('home.html')

@app.route('/volunteer_dashboard')
@role_required(['volunteer', 'admin']) # Admins can also see volunteer dashboard
def volunteer_dashboard():
    return render_template('volunteer.html')
=======
# --- Before Request: Load user from session or assign guest ---
@app.before_request
def load_user_data():
    """
    Loads user data from the session if available, otherwise assigns a unique guest user.
    This ensures `g.user` is always populated for every request.
    """
    user_id = session.get('user_id')
    username = session.get('username')
    role = session.get('role')
>>>>>>> 6b17473e

    if user_id and username and role:
        # User is logged in
        g.user = {'id': user_id, 'username': username, 'role': role}
    else:
        # Assign a guest user if no session or incomplete session
        # Ensure a unique ID for each guest session if not already set,
        # or if a real user logged out and guest state needs re-initialization.
        if 'user_id' not in session or session.get('username') != 'guest':
            session['user_id'] = str(uuid.uuid4()) # Unique ID for guests
            session['username'] = 'guest'
            session['role'] = 'user' # Guests have a 'user' role by default

        g.user = {
            'id': session['user_id'],
            'username': session['username'],
            'role': session['role']
        }
    # For debugging: print(f"Current g.user: {g.user}")


# --- Decorator for Role-Based Access Control ---
def role_required(required_role):
    """
    Decorator to restrict access to routes based on user role.
    Redirects to login if not authenticated or to home/error if not authorized.
    """
    def decorator(f):
        @wraps(f)
        def decorated_function(*args, **kwargs):
            # If the user is a guest AND the required role is not just a standard 'user' (which guests are)
            if g.user['role'] == 'guest' and required_role != 'user':
                flash('Please log in to access this page.', 'info')
                return redirect(url_for('login'))

            # Check if the user has the required role
            if g.user['role'] != required_role:
                flash('You do not have permission to access this page.', 'error')
                # Decide where to redirect unauthorized users (e.g., home, or an error page)
                return redirect(url_for('home')) # Or abort(403) for Forbidden response

            return f(*args, **kwargs)
        return decorated_function
    return decorator

# --- Authentication Routes ---
@app.route('/login', methods=['GET', 'POST'])
def login():
<<<<<<< HEAD
    if g.user: # A07:2021-Identification and Authentication Failures: Redirect if already logged in
        return redirect(url_for('home'))

    if request.method == 'POST':
        email = request.form.get('email', '').strip() # A03:2021-Injection: Sanitize input by stripping whitespace
        password = request.form.get('password', '').strip()
=======
    if request.method == 'POST':
        username = request.form.get('username')
        password = request.form.get('password')

        # --- Input Validation for Login ---
        if not username or not password:
            flash('Username and password are required.', 'error')
            return render_template('login.html')

        # Basic length validation (adjust as needed)
        if len(username) < 3 or len(password) < 6:
            flash('Username must be at least 3 characters and password at least 6 characters.', 'error')
            return render_template('login.html')
        # --- End Input Validation ---

        # --- !!! INSECURE DEMONSTRATION LOGIN - REPLACE WITH DB AUTHENTICATION !!! ---
        # In a real application:
        # 1. Query your 'users' table for the username.
        # 2. If user exists, use check_password_hash(user.password_hash, password)
        #    to verify the password.
        # 3. Store user.id, user.username, user.role in the session.
        # 4. Handle user not found or incorrect password.
        if username == MOCK_ADMIN_USERNAME and check_password_hash(MOCK_ADMIN_PASSWORD_HASH, password):
            session['user_id'] = 'admin_user_unique_id_123' # Use a real unique ID from DB
            session['username'] = MOCK_ADMIN_USERNAME
            session['role'] = 'admin'
            flash('Logged in successfully as Admin!', 'success')
            return redirect(url_for('admin_dashboard'))
        elif username == MOCK_USER_USERNAME and check_password_hash(MOCK_USER_PASSWORD_HASH, password):
            session['user_id'] = 'regular_user_unique_id_456' # Use a real unique ID from DB
            session['username'] = MOCK_USER_USERNAME
            session['role'] = 'user'
            flash('Logged in successfully!', 'success')
            return redirect(url_for('home'))
        else:
            flash('Invalid username or password.', 'error')
        # --- END OF INSECURE DEMONSTRATION LOGIN ---
>>>>>>> 6b17473e

        # A07:2021-Identification and Authentication Failures: Basic input validation
        if not email or not password:
            flash('Email and password are required.', 'error')
            return render_template('login.html')

<<<<<<< HEAD
        conn = None
        cursor = None
        try:
            conn = get_db_connection()
            cursor = get_db_cursor(conn)
            # A03:2021-Injection: Parameterized query prevents SQL injection
            cursor.execute("SELECT user_id, username, password, role FROM Users WHERE email = %s", (email,))
            user = cursor.fetchone()

            # A07:2021-Identification and Authentication Failures: Generic error message for login
            # This prevents user enumeration.
            if user and check_password_hash(user['password'], password):
                session.clear() # Clear existing session to prevent session fixation
                session['user_id'] = user['user_id']
                session['user_role'] = user['role']
                session['user_name'] = user['username']
                # A07:2021-Identification and Authentication Failures: Regenerate session ID on successful login
                session.sid = os.urandom(24).hex() # Flask handles this automatically with 'session.regenerate_id()' in newer versions.
                                                  # For older versions or explicit control, you might do this or use Flask-Login.

                app.logger.info(f"User {user['username']} ({user['role']}) logged in successfully.")

                if user['role'] == 'admin':
                    return redirect(url_for('admin_dashboard'))
                elif user['role'] == 'volunteer':
                    return redirect(url_for('volunteer_dashboard'))
                elif user['role'] == 'elderly':
                    return redirect(url_for('home'))
            else:
                flash('Invalid email or password.', 'error')
                app.logger.warning(f"Failed login attempt for email: {email}") # A09:2021-Security Logging
        except Exception as e:
            app.logger.error(f"Login error for email {email}: {e}")
            flash("An unexpected error occurred during login. Please try again.", "error")
        finally:
            if cursor: cursor.close()
            if conn: conn.close()

    return render_template('login.html')

@app.route('/signup', methods=['GET', 'POST'])
def signup():
    if g.user: # Redirect if already logged in
        return redirect(url_for('home'))

    if request.method == 'POST':
        name = request.form.get('username', '').strip()
        password = request.form.get('password', '').strip()
        confirm_password = request.form.get('confirm_password', '').strip()
        email = request.form.get('email', '').strip()
        dob = request.form.get('dob') # DOB could be None or empty string
        province = request.form.get('province', '').strip()
        is_volunteer = 'is_volunteer' in request.form

        # A07:2021-Identification and Authentication Failures: Stronger password policy (example)
        if len(password) < 8 or not re.search(r'[A-Z]', password) or not re.search(r'[a-z]', password) or \
           not re.search(r'\d', password) or not re.search(r'[!@#$%^&*(),.?":{}|<>]', password):
            flash("Password must be at least 8 characters long and include uppercase, lowercase, numbers, and symbols.", "error")
            return render_template('signup.html', username=name, email=email, dob=dob, province=province)

        if password != confirm_password:
            flash("Passwords do not match!", "error")
            return render_template('signup.html', username=name, email=email, dob=dob, province=province)

        # A03:2021-Injection: Basic email format validation
        if not re.match(r"[^@]+@[^@]+\.[^@]+", email):
            flash("Invalid email format.", "error")
            return render_template('signup.html', username=name, email=email, dob=dob, province=province)

        hashed_password = generate_password_hash(password) # A02:2021-Cryptographic Failures: Use strong hashing
        role = 'volunteer' if is_volunteer else 'elderly'

        conn = None
        cursor = None

        try:
            conn = get_db_connection()
            cursor = conn.cursor()

            # A07:2021-Identification and Authentication Failures: Check for existing email to prevent user enumeration
            cursor.execute("SELECT user_id FROM Users WHERE email = %s", (email,))
            if cursor.fetchone():
                flash("An account with this email already exists.", "error")
                return render_template('signup.html', username=name, email=email, dob=dob, province=province)

            cursor.execute("""
                INSERT INTO Users (username, email, password, dob, province, role)
                VALUES (%s, %s, %s, %s, %s, %s)
            """, (name, email, hashed_password, dob, province, role))

            conn.commit()
            flash("Account created successfully! Please log in.", "success")
            app.logger.info(f"New user registered: {name} ({email}) with role {role}.") # A09:2021-Security Logging
            return redirect(url_for('login'))

        except mysql.connector.Error as err:
            app.logger.error(f"Database error during signup for {email}: {err}") # A09:2021-Security Logging
            # A05:2021-Security Misconfiguration: Avoid revealing sensitive error details to the user
            if err.errno == 1062: # MySQL error code for duplicate entry
                flash("An account with this email already exists.", "error")
            else:
                flash("Something went wrong. Please try again.", "error")
            conn.rollback()
            return redirect(url_for('signup'))

        finally:
            if cursor: cursor.close()
            if conn: conn.close()

    return render_template('signup.html')


@app.route('/mfa')
def mfa():
    # A07:2021-Identification and Authentication Failures: Placeholder for MFA implementation.
    # This route should be part of a robust MFA flow (e.g., after successful password verification).
    flash("MFA integration is a critical security step for production applications.", "info")
    return render_template('mfa.html')

@app.route('/add_event', methods=['GET', 'POST'])
#@login_required(['admin'])
def add_event():
    return render_template('add_events.html')

@app.route('/admin_dashboard')
@role_required(['admin'])
def admin_dashboard():
    return render_template('admin.html')

@app.route('/admin/accounts')
@role_required(['admin'])
def account_management():
    conn = None
    cursor = None
    volunteers, elderly, admins = [], [], []
    try:
        conn = get_db_connection()
        cursor = get_db_cursor(conn)

        cursor.execute("SELECT email, username, created_at, role FROM Users WHERE role = 'volunteer'")
        volunteers = cursor.fetchall()

        cursor.execute("SELECT email, username, created_at, role FROM Users WHERE role = 'elderly'")
        elderly = cursor.fetchall()

        cursor.execute("SELECT email, username, created_at, role FROM Users WHERE role = 'admin'")
        admins = cursor.fetchall()
    except Exception as e:
        app.logger.error(f"Error fetching accounts for management: {e}")
        flash("Failed to load accounts.", "error")
    finally:
        if cursor: cursor.close()
        if conn: conn.close()

    return render_template('acc_management.html', volunteers=volunteers, elderly=elderly, admins=admins)

@app.route('/admin/accounts/<role_param>/<email_param>', methods=['GET', 'POST'])
@role_required(['admin'])
def account_details(role_param, email_param):
    conn = None
    cursor = None
    user = None
    try:
        conn = get_db_connection()
        cursor = conn.cursor(dictionary=True)

        if request.method == 'POST':
            # A03:2021-Injection & A04:2021-Insecure Design: Server-side input validation for updates
            username = request.form.get('username', '').strip()
            updated_role = request.form.get('role', '').strip()
            updated_email = request.form.get('email', '').strip()
            dob = request.form.get('dob')
            province = request.form.get('province', '').strip()

            if not username or not updated_role or not updated_email:
                flash('All fields are required.', 'danger')
                return redirect(url_for('account_details', role_param=role_param, email_param=email_param))

            if updated_role not in ['elderly', 'volunteer', 'admin']:
                flash('Invalid role specified.', 'danger')
                return redirect(url_for('account_details', role_param=role_param, email_param=email_param))

            if not re.match(r"[^@]+@[^@]+\.[^@]+", updated_email):
                flash("Invalid email format.", "danger")
                return redirect(url_for('account_details', role_param=role_param, email_param=email_param))

            # Important: Check if the new email already exists for another user
            cursor.execute("SELECT user_id FROM Users WHERE email = %s AND email != %s", (updated_email, email_param))
            if cursor.fetchone():
                flash("This email is already in use by another account.", "danger")
                return redirect(url_for('account_details', role_param=role_param, email_param=email_param))

            cursor.execute('''
                UPDATE Users
                SET username = %s, role = %s, email = %s, DOB = %s, province = %s
                WHERE email = %s AND role = %s
            ''', (username, updated_role, updated_email, dob if dob else None, province, email_param, role_param))
            conn.commit()

            # A09:2021-Security Logging: Log administrative actions
            app.logger.info(f"Admin {g.username} updated user {email_param} to {updated_email} (role: {updated_role}).")
            flash('User details updated successfully!', 'success')
            return redirect(url_for('account_management'))

        # GET request - fetch user to prefill form
        cursor.execute("SELECT * FROM Users WHERE email = %s AND role = %s", (email_param, role_param))
        user = cursor.fetchone()

        if user:
            dob_val = user.get('DOB')
            try:
                if isinstance(dob_val, (datetime, date)):
                    user['DOB'] = dob_val.strftime('%Y-%m-%d')
                elif isinstance(dob_val, str):
                    for fmt in ('%Y-%m-%d', '%d/%m/%Y'):
                        try:
                            dob_obj = datetime.strptime(dob_val, fmt)
                            user['DOB'] = dob_obj.strftime('%Y-%m-%d')
                            break
                        except ValueError:
                            continue
                    else:
                        user['DOB'] = ''
                else:
                    user['DOB'] = ''
            except Exception as e:
                app.logger.warning(f"DOB formatting error for user {email_param}: {e}")
                user['DOB'] = ''

            return render_template('acc_details.html', user=user)
        else:
            flash('User not found or role mismatch.', 'warning')
            return redirect(url_for('account_management'))

    except Exception as e:
        app.logger.error(f"Error in account_details for {email_param}: {e}")
        flash('Failed to process user details.', 'danger')
        if conn: conn.rollback()
        return redirect(url_for('account_management')) # Always redirect on error to prevent exposing internal details
    finally:
        if cursor: cursor.close()
        if conn: conn.close()

@app.route('/delete_account', methods=['POST'])
@role_required(['admin'])
def delete_account():
    # A08:2021-Software and Data Integrity Failures: CSRF protection is handled by Flask-WTF or custom token
    # For a simple form, you might rely on SameSite cookies or implement a CSRF token.
    # The current code lacks explicit CSRF token verification, making it vulnerable to CSRF attacks.
    # Flask-WTF is highly recommended for this.

    email_to_delete = request.form.get('email', '').strip()
    role_to_delete = request.form.get('role', '').strip() # Added role to ensure specific deletion

    if not email_to_delete or not role_to_delete:
        flash('No email or role provided for deletion.', 'warning')
        return redirect(url_for('account_management'))

    if email_to_delete == g.username: # Prevent admin from deleting themselves
        flash('You cannot delete your own admin account!', 'danger')
        return redirect(url_for('account_management'))

    conn = None
    cursor = None
    try:
        conn = get_db_connection()
        cursor = conn.cursor()

        # A03:2021-Injection: Parameterized query
        cursor.execute("DELETE FROM Users WHERE email = %s AND role = %s", (email_to_delete, role_to_delete))
        conn.commit()

        if cursor.rowcount > 0:
            flash(f'Account {email_to_delete} ({role_to_delete}) deleted successfully.', 'success')
            app.logger.info(f"Admin {g.username} deleted account: {email_to_delete} ({role_to_delete}).") # A09:2021-Security Logging
        else:
            flash(f'Account {email_to_delete} ({role_to_delete}) not found or role mismatch.', 'warning')

    except Exception as e:
        flash('Error deleting account. Please try again.', 'danger')
        app.logger.error(f"Error deleting account {email_to_delete} ({role_to_delete}): {e}") # A09:2021-Security Logging
        if conn: conn.rollback()
    finally:
        if cursor: cursor.close()
        if conn: conn.close()
    return redirect(url_for('account_management'))
=======
@app.route('/logout')
def logout():
    session.pop('user_id', None)
    session.pop('username', None)
    session.pop('role', None)
    flash('You have been logged out.', 'info')
    return redirect(url_for('home'))

@app.route('/signup', endpoint='signup')
def signup():
    """
    Placeholder for user registration.
    In a real app, this would handle new user registration POST request,
    including hashing passwords and storing them in the database.
    """
    flash("User registration is not fully implemented in this demo. Please use the demo credentials to test login:", 'info')
    flash(f"Admin: Username '{MOCK_ADMIN_USERNAME}', Password '{os.getenv('DEMO_ADMIN_PASSWORD', 'adminpass')}'", 'info')
    flash(f"User: Username '{MOCK_USER_USERNAME}', Password '{os.getenv('DEMO_USER_PASSWORD', 'userpass')}'", 'info')
    return render_template('signup.html')


# --- Main Application Routes ---
@app.route('/')
def home():
    """
    Renders the home page of the application.
    """
    return render_template('home.html')
>>>>>>> 6b17473e

@app.route('/eventdetails/<int:event_id>')
@login_required
def event_details(event_id):
<<<<<<< HEAD
=======
    """
    Connects to the MySQL database, fetches data for a specific event by ID,
    and renders it in an HTML template. It also checks if the current user
    has already signed up for this event and if they are a volunteer for it.
    """
>>>>>>> 6b17473e
    db_connection = None
    cursor = None
    event = None
    has_signed_up = False
    is_volunteer_for_event = False

<<<<<<< HEAD
    current_user_id = g.user
    current_user_role = g.role

    try:
        db_connection = get_db_connection()
        cursor = db_connection.cursor(dictionary=True)
=======
    current_user_id = g.user['id']
    current_user_role = g.user['role']

    try:
        db_connection = get_db_connection()
        if not db_connection:
            flash("Failed to connect to the database.", 'error')
            return render_template('error.html', message="Failed to load event details.")

        cursor = get_db_cursor(db_connection)
        if not cursor:
            flash("Failed to get database cursor.", 'error')
            return render_template('error.html', message="Failed to load event details.")
>>>>>>> 6b17473e

        # A03:2021-Injection: %s for parameterization
        cursor.execute("SELECT EventID, EventDescription, Date, Time, Venue, Category, ImageFileName FROM event WHERE EventID = %s", (event_id,))
        event = cursor.fetchone()

        if not event:
            flash(f"No event found with ID {event_id}.", 'error')
<<<<<<< HEAD
            app.logger.warning(f"Attempted to view non-existent event ID: {event_id} by user {current_user_id}.")
            return redirect(url_for('usereventpage'))

        # A03:2021-Injection: Parameterized queries for signup and volunteer checks
        cursor.execute("SELECT COUNT(*) FROM user_calendar_events WHERE event_id = %s AND user_id = %s", (event_id, current_user_id))
        if cursor.fetchone()['COUNT(*)'] > 0:
            has_signed_up = True

        if current_user_role in ['volunteer', 'elderly', 'admin']: # Assuming admins can also volunteer for testing
            cursor.execute("SELECT COUNT(*) FROM event_volunteers WHERE event_id = %s AND user_id = %s", (event_id, current_user_id))
=======
            return redirect(url_for('usereventpage')) # Redirect to a list of events

        # Check if user has signed up
        check_signup_query = "SELECT COUNT(*) FROM user_calendar_events WHERE event_id = %s AND user_id = %s"
        cursor.execute(check_signup_query, (event_id, current_user_id))
        if cursor.fetchone()['COUNT(*)'] > 0:
            has_signed_up = True

        # Check if user is a volunteer (only for 'user' roles, including guests)
        if current_user_role == 'user':
            check_volunteer_query = "SELECT COUNT(*) FROM event_volunteers WHERE event_id = %s AND user_id = %s"
            cursor.execute(check_volunteer_query, (event_id, current_user_id))
>>>>>>> 6b17473e
            if cursor.fetchone()['COUNT(*)'] > 0:
                is_volunteer_for_event = True

    except mysql.connector.Error as err:
<<<<<<< HEAD
        app.logger.error(f"Error fetching event details for event ID {event_id}: {err}")
        flash(f"Database error: Could not retrieve event details.", 'error')
=======
        print(f"Database error in event_details: {err}")
        flash(f"Database error loading event details. Please try again later.", 'error')
>>>>>>> 6b17473e
        return render_template('error.html', message=f"Database error: {err}")
    finally:
        if cursor: cursor.close()
        if db_connection: db_connection.close()

    return render_template('eventdetailpage.html',
                           event=event,
                           has_signed_up=has_signed_up,
                           is_volunteer_for_event=is_volunteer_for_event,
                           user_role=current_user_role)

@app.route('/sign_up_for_event', methods=['POST'])
@login_required
def sign_up_for_event():
<<<<<<< HEAD
    event_id = request.form.get('event_id', type=int)
    current_user_id = g.user
    current_username = g.username

    if not event_id:
        flash("Invalid event ID provided for sign-up.", 'error')
        return redirect(url_for('usereventpage'))
=======
    """
    Handles a user (or guest) signing up for an event.
    Includes input validation for event_id.
    """
    event_id_str = request.form.get('event_id')
    current_user_id = g.user['id']
    current_username = g.user['username']
    redirect_url = url_for('usereventpage') # Default redirect in case of error

    # --- Input Validation ---
    if not event_id_str:
        flash("Event ID is missing for sign-up.", 'error')
        return redirect(redirect_url)
    try:
        event_id = int(event_id_str)
        redirect_url = url_for('event_details', event_id=event_id) # Set for valid ID
    except ValueError:
        flash("Invalid Event ID format provided.", 'error')
        return redirect(redirect_url)
    # --- End Input Validation ---

    # Prevent admins from signing up as regular users
    if g.user['role'] == 'admin':
        flash("Admins cannot sign up for events as regular users.", 'warning')
        return redirect(redirect_url)
>>>>>>> 6b17473e

    db_connection = None
    cursor = None
    try:
        db_connection = get_db_connection()
<<<<<<< HEAD
        cursor = db_connection.cursor(dictionary=True)

        cursor.execute("SELECT COUNT(*) FROM user_calendar_events WHERE event_id = %s AND user_id = %s", (event_id, current_user_id))
=======
        if not db_connection:
            flash("Failed to connect to the database.", 'error')
            return redirect(redirect_url)
        cursor = get_db_cursor(db_connection)
        if not cursor:
            flash("Failed to get database cursor.", 'error')
            return redirect(redirect_url)

        # Check if event exists (Good practice to avoid signing up for non-existent events)
        cursor.execute("SELECT EventID FROM event WHERE EventID = %s", (event_id,))
        if not cursor.fetchone():
            flash("Event not found. Cannot sign up.", 'error')
            return redirect(redirect_url)

        # Check if already signed up
        check_signup_query = "SELECT COUNT(*) FROM user_calendar_events WHERE event_id = %s AND user_id = %s"
        cursor.execute(check_signup_query, (event_id, current_user_id))
>>>>>>> 6b17473e
        if cursor.fetchone()['COUNT(*)'] > 0:
            flash(f"You have already signed up for this event.", 'warning')
            return redirect(redirect_url)

        insert_query = "INSERT INTO user_calendar_events (event_id, user_id, username) VALUES (%s, %s, %s)"
        cursor.execute(insert_query, (event_id, current_user_id, current_username))
        db_connection.commit()

        flash(f"Successfully signed up for the event!", 'success')
        app.logger.info(f"User {current_user_id} ({current_username}) signed up for event {event_id}.") # A09:2021-Security Logging

    except mysql.connector.Error as err:
<<<<<<< HEAD
        app.logger.error(f"Error signing up for event {event_id} by user {current_user_id}: {err}")
        flash(f"Error signing up for event: An unexpected database error occurred.", 'error')
        if db_connection: db_connection.rollback()
=======
        print(f"Error signing up for event: {err}")
        flash(f"Database error during sign-up. Please try again later.", 'error')
        if db_connection: db_connection.rollback() # Rollback on error
>>>>>>> 6b17473e
    finally:
        if cursor: cursor.close()
        if db_connection: db_connection.close()

    return redirect(redirect_url)

@app.route('/remove_sign_up', methods=['POST'])
@login_required
def remove_sign_up():
<<<<<<< HEAD
    event_id = request.form.get('event_id', type=int)
    current_user_id = g.user
=======
    """
    Handles removing a user's (or guest's) sign-up for an event.
    Includes input validation for event_id.
    """
    event_id_str = request.form.get('event_id')
    current_user_id = g.user['id']
    redirect_url = url_for('usereventpage') # Default redirect
>>>>>>> 6b17473e

    # --- Input Validation ---
    if not event_id_str:
        flash("Event ID is missing for sign-up removal.", 'error')
        return redirect(redirect_url)
    try:
        event_id = int(event_id_str)
        redirect_url = url_for('event_details', event_id=event_id) # Set for valid ID
    except ValueError:
        flash("Invalid Event ID format provided.", 'error')
        return redirect(redirect_url)
    # --- End Input Validation ---

    db_connection = None
    cursor = None
    try:
        db_connection = get_db_connection()
<<<<<<< HEAD
        cursor = db_connection.cursor(dictionary=True)
=======
        if not db_connection:
            flash("Failed to connect to the database.", 'error')
            return redirect(redirect_url)
        cursor = get_db_cursor(db_connection)
        if not cursor:
            flash("Failed to get database cursor.", 'error')
            return redirect(redirect_url)
>>>>>>> 6b17473e

        delete_query = "DELETE FROM user_calendar_events WHERE event_id = %s AND user_id = %s"
        cursor.execute(delete_query, (event_id, current_user_id))
        db_connection.commit()

        if cursor.rowcount > 0:
            flash(f"Event sign-up removed successfully!", 'success')
            app.logger.info(f"User {current_user_id} removed sign-up for event {event_id}.") # A09:2021-Security Logging
        else:
            flash(f"No sign-up found for this event to remove.", 'warning')

    except mysql.connector.Error as err:
<<<<<<< HEAD
        app.logger.error(f"Error removing event sign-up for event {event_id} by user {current_user_id}: {err}")
        flash(f"Error removing event sign-up: An unexpected database error occurred.", 'error')
=======
        print(f"Error removing event sign-up: {err}")
        flash(f"Database error removing sign-up. Please try again later.", 'error')
>>>>>>> 6b17473e
        if db_connection: db_connection.rollback()
    finally:
        if cursor: cursor.close()
        if db_connection: db_connection.close()

    return redirect(redirect_url)

@app.route('/volunteer_for_event', methods=['POST'])
@login_required
def volunteer_for_event():
<<<<<<< HEAD
    current_user_id = g.user
    current_user_role = g.role

    # A01:2021-Broken Access Control: Explicitly define who can volunteer
    # If only 'volunteer' role can volunteer:
    if current_user_role not in ['volunteer', 'elderly']: # Re-evaluate this business logic
        flash("You are not authorized to volunteer for events.", 'error')
        app.logger.warning(f"Unauthorized volunteer attempt by user {current_user_id} (role: {current_user_role}).")
        return redirect(url_for('home'))

    event_id = request.form.get('event_id', type=int)
=======
    """
    Handles a user signing up to help at an event.
    Includes input validation for event_id.
    """
    event_id_str = request.form.get('event_id')
    user_id = g.user['id'] # The current guest or logged-in user ID
    redirect_url = url_for('usereventpage') # Default redirect

    # --- Input Validation ---
    if not event_id_str:
        flash("Event ID is missing for volunteering.", 'error')
        return redirect(redirect_url)
    try:
        event_id = int(event_id_str)
        redirect_url = url_for('event_details', event_id=event_id) # Set for valid ID
    except ValueError:
        flash("Invalid Event ID format provided.", 'error')
        return redirect(redirect_url)
    # --- End Input Validation ---
>>>>>>> 6b17473e

    if g.user['role'] == 'admin':
        flash("Admins cannot volunteer for events.", 'warning')
        return redirect(redirect_url)

    db_connection = None
    cursor = None
    try:
        db_connection = get_db_connection()
<<<<<<< HEAD
        cursor = db_connection.cursor(dictionary=True)
=======
        if not db_connection:
            flash("Failed to connect to the database.", 'error')
            return redirect(redirect_url)
        cursor = get_db_cursor(db_connection)
        if not cursor:
            flash("Failed to get database cursor.", 'error')
            return redirect(redirect_url)

        # Check if event exists
        cursor.execute("SELECT EventID FROM event WHERE EventID = %s", (event_id,))
        if not cursor.fetchone():
            flash("Event not found. Cannot volunteer.", 'error')
            return redirect(redirect_url)
>>>>>>> 6b17473e

        cursor.execute("SELECT COUNT(*) FROM event_volunteers WHERE event_id = %s AND user_id = %s", (event_id, current_user_id))
        if cursor.fetchone()['COUNT(*)'] > 0:
            flash("You have already volunteered for this event.", 'warning')
            return redirect(redirect_url)

        insert_query = "INSERT INTO event_volunteers (event_id, user_id) VALUES (%s, %s)"
        cursor.execute(insert_query, (event_id, current_user_id))
        db_connection.commit()
        flash("Successfully signed up to volunteer for the event!", 'success')
        app.logger.info(f"User {current_user_id} volunteered for event {event_id}.") # A09:2021-Security Logging

    except mysql.connector.Error as err:
<<<<<<< HEAD
        app.logger.error(f"Error volunteering for event {event_id} by user {current_user_id}: {err}")
        flash(f"Error volunteering for event: An unexpected database error occurred.", 'error')
=======
        print(f"Error volunteering for event: {err}")
        flash(f"Database error during volunteering. Please try again later.", 'error')
>>>>>>> 6b17473e
        if db_connection: db_connection.rollback()
    finally:
        if cursor: cursor.close()
        if db_connection: db_connection.close()

    return redirect(redirect_url)

@app.route('/remove_volunteer', methods=['POST'])
@login_required
def remove_volunteer():
<<<<<<< HEAD
    current_user_id = g.user
    current_user_role = g.role

    if not current_user_id:
        flash("You must be logged in to remove your volunteer sign-up.", 'info')
        return redirect(url_for('login'))

    event_id = request.form.get('event_id', type=int)
=======
    """
    Handles a user removing their sign-up to help at an event.
    Includes input validation for event_id.
    """
    event_id_str = request.form.get('event_id')
    user_id = g.user['id']
    redirect_url = url_for('usereventpage') # Default redirect
>>>>>>> 6b17473e

    # --- Input Validation ---
    if not event_id_str:
        flash("Event ID is missing for volunteer removal.", 'error')
        return redirect(redirect_url)
    try:
        event_id = int(event_id_str)
        redirect_url = url_for('event_details', event_id=event_id) # Set for valid ID
    except ValueError:
        flash("Invalid Event ID format provided.", 'error')
        return redirect(redirect_url)
    # --- End Input Validation ---

    if g.user['role'] == 'admin':
        flash("Admins cannot remove volunteer sign-ups they didn't make.", 'warning')
        return redirect(redirect_url)

    db_connection = None
    cursor = None
    try:
        db_connection = get_db_connection()
<<<<<<< HEAD
        cursor = db_connection.cursor(dictionary=True)
=======
        if not db_connection:
            flash("Failed to connect to the database.", 'error')
            return redirect(redirect_url)
        cursor = get_db_cursor(db_connection)
        if not cursor:
            flash("Failed to get database cursor.", 'error')
            return redirect(redirect_url)
>>>>>>> 6b17473e

        delete_query = "DELETE FROM event_volunteers WHERE event_id = %s AND user_id = %s"
        cursor.execute(delete_query, (event_id, current_user_id))
        db_connection.commit()

        if cursor.rowcount > 0:
            flash("Successfully removed your volunteer sign-up.", 'success')
            app.logger.info(f"User {current_user_id} removed volunteer sign-up for event {event_id}.") # A09:2021-Security Logging
        else:
            flash("No volunteer sign-up found for this event to remove.", 'warning')

    except mysql.connector.Error as err:
<<<<<<< HEAD
        app.logger.error(f"Error removing volunteer sign-up for event {event_id} by user {current_user_id}: {err}")
        flash(f"Error removing volunteer sign-up: An unexpected database error occurred.", 'error')
=======
        print(f"Error removing volunteer sign-up: {err}")
        flash(f"Database error removing volunteer sign-up. Please try again later.", 'error')
>>>>>>> 6b17473e
        if db_connection: db_connection.rollback()
    finally:
        if cursor: cursor.close()
        if db_connection: db_connection.close()

    return redirect(redirect_url)


# --- API Endpoint for FullCalendar.js ---
@app.route('/api/my_events')
@login_required # Ensure API endpoint requires login
def api_my_events():
<<<<<<< HEAD
    current_user_id = g.user
    current_username = g.username
=======
    """
    Returns the current user's signed-up events and volunteered events
    in a JSON format suitable for FullCalendar.js.
    """
    current_user_id = g.user['id']
    current_username = g.user['username']
    events = []
>>>>>>> 6b17473e

    events = []
    db_connection = None
    cursor = None
    try:
        db_connection = get_db_connection()
<<<<<<< HEAD
        cursor = db_connection.cursor(dictionary=True)

        # A03:2021-Injection: Parameterized UNION query
        query = """
=======
        if not db_connection:
            return jsonify({"error": "Failed to connect to database for events."}), 500
        cursor = get_db_cursor(db_connection)
        if not cursor:
            return jsonify({"error": "Failed to get database cursor for events."}), 500

        # Query to fetch events from user_calendar_events and event_volunteers
        # UNION to combine and deduplicate results.
        query = f"""
>>>>>>> 6b17473e
            SELECT uce.username AS signup_username, e.EventID, e.EventDescription, e.Date, e.Time, e.Venue
            FROM user_calendar_events uce
            JOIN event e ON uce.event_id = e.EventID
            WHERE uce.user_id = %s

            UNION

<<<<<<< HEAD
            SELECT %s AS signup_username, e.EventID, e.EventDescription, e.Date, e.Time, e.Venue
=======
            SELECT '{current_username}' AS signup_username, e.EventID, e.EventDescription, e.Date, e.Time, e.Venue
>>>>>>> 6b17473e
            FROM event_volunteers ev
            JOIN event e ON ev.event_id = e.EventID
            WHERE ev.user_id = %s

            ORDER BY Date, Time
        """
        cursor.execute(query, (current_user_id, current_username, current_user_id))
        signed_up_events_raw = cursor.fetchall()

        for event_data in signed_up_events_raw:
            event_date_obj = event_data['Date']
            event_time_str = event_data['Time']

            # Use helper to parse time
            start_time_obj, end_time_obj = parse_time_range(event_time_str)

            # Combine date and time for full datetime objects
            start_datetime = datetime.combine(event_date_obj, start_time_obj)
            # If end time is before start time (e.g., 10 PM - 2 AM), it means next day
            end_datetime = datetime.combine(event_date_obj, end_time_obj)
            if end_datetime < start_datetime:
                end_datetime += timedelta(days=1)

<<<<<<< HEAD
=======
            # Display title includes the username (XSS protection handled by Jinja2 auto-escaping on render)
>>>>>>> 6b17473e
            display_title = f"{event_data['EventDescription']} ({event_data['signup_username']})"

            events.append({
                'id': event_data['EventID'],
                'title': display_title,
                'start': start_datetime.isoformat(),
                'end': end_datetime.isoformat(),
                'allDay': False,
                'url': url_for('event_details', event_id=event_data['EventID']) # Ensure URL is safe
            })

    except mysql.connector.Error as err:
<<<<<<< HEAD
        app.logger.error(f"Error fetching events for API for user {current_user_id}: {err}")
        return jsonify({"error": "Failed to load events"}), 500
=======
        print(f"Error fetching events for API: {err}")
        return jsonify({"error": "Failed to load events from database."}), 500
    except Exception as e:
        print(f"Unexpected error in api_my_events: {e}")
        return jsonify({"error": "An unexpected error occurred loading events."}), 500
>>>>>>> 6b17473e
    finally:
        if cursor: cursor.close()
        if db_connection: db_connection.close()

    return jsonify(events)


@app.route('/calendar')
@login_required # Ensure calendar requires login
def calendar():
<<<<<<< HEAD
    current_user_id = g.user
    current_username = g.username

=======
    """
    Renders the calendar page, displaying the FullCalendar.js widget and
    a list of ALL signed-up events on the left sidebar (no date filter),
    including events volunteered for. This also fetches the username.
    """
    current_user_id = g.user['id']
    current_username = g.user['username']
>>>>>>> 6b17473e
    db_connection = None
    cursor = None
    signed_up_events = []

    try:
        db_connection = get_db_connection()
<<<<<<< HEAD
        cursor = db_connection.cursor(dictionary=True)
=======
        if not db_connection:
            flash("Failed to connect to the database.", 'error')
            return render_template('calendar.html', signed_up_events=[], user_id=current_user_id)
        cursor = get_db_cursor(db_connection)
        if not cursor:
            flash("Failed to get database cursor.", 'error')
            return render_template('calendar.html', signed_up_events=[], user_id=current_user_id)
>>>>>>> 6b17473e

        # A03:2021-Injection: Parameterized UNION query
        query = """
            SELECT uce.username AS event_username, e.EventID, e.EventDescription, e.Date, e.Time, e.Venue, e.Category
            FROM user_calendar_events uce
            JOIN event e ON uce.event_id = e.EventID
            WHERE uce.user_id = %s

            UNION

<<<<<<< HEAD
            SELECT %s AS event_username, e.EventID, e.EventDescription, e.Date, e.Time, e.Venue, e.Category
=======
            SELECT '{current_username}' AS event_username, e.EventID, e.EventDescription, e.Date, e.Time, e.Venue, e.Category
>>>>>>> 6b17473e
            FROM event_volunteers ev
            JOIN event e ON ev.event_id = e.EventID
            WHERE ev.user_id = %s

            ORDER BY Date ASC, Time ASC
        """
        cursor.execute(query, (current_user_id, current_username, current_user_id))
        signed_up_events = cursor.fetchall()

    except mysql.connector.Error as err:
<<<<<<< HEAD
        app.logger.error(f"Error fetching signed up events for calendar for user {current_user_id}: {err}")
        flash(f"Error loading your events list: An unexpected database error occurred.", 'error')
=======
        print(f"Error fetching signed up events for calendar list: {err}")
        flash(f"Database error loading your events list: {err}", 'error')
>>>>>>> 6b17473e
    finally:
        if cursor: cursor.close()
        if db_connection: db_connection.close()

    return render_template('calendar.html', signed_up_events=signed_up_events, user_id=current_user_id)


# --- Helper function to parse time strings ---
# A04:2021-Insecure Design / A08:2021-Software and Data Integrity Failures: Robust input parsing
def parse_time_range(time_str):
    """
    Parses a time range string (e.g., "9am-12pm", "10:00-11:00") into
<<<<<<< HEAD
    start and end datetime.time objects. Improved error handling and validation.
=======
    start and end datetime.time objects. Provides robust error handling.
>>>>>>> 6b17473e
    """
    if not isinstance(time_str, str) or not time_str.strip():
        # Handle empty or non-string input gracefully
        print(f"Warning: Invalid time string input: '{time_str}'. Defaulting to full day.")
        return time(0, 0), time(23, 59) # Default to full day

    try:
        parts = time_str.split('-')
        if not (1 <= len(parts) <= 2):
            raise ValueError("Time string format incorrect.")

        start_time_str = parts[0].strip()
        end_time_str = parts[1].strip() if len(parts) > 1 else None

<<<<<<< HEAD
        def convert_to_24hr_format(t_str_raw):
            t_str = t_str_raw.lower().replace('.', '').replace(' ', '')

            # Full 24-hour format (e.g., 09:30, 14:00)
            if re.match(r'^\d{1,2}:\d{2}$', t_str):
                return datetime.strptime(t_str, '%H:%M').strftime('%H:%M')

            # 12-hour format with am/pm
            if 'am' in t_str or 'pm' in t_str:
                if ':' in t_str: # e.g., 9:30am, 1:30pm
                    return datetime.strptime(t_str, '%I:%M%p').strftime('%H:%M')
                else: # e.g., 9am, 1pm
                    # Handle cases like "12am" (midnight)
                    if t_str == '12am':
                        return '00:00'
                    # Handle cases like "12pm" (noon)
                    elif t_str == '12pm':
                        return '12:00'
                    return datetime.strptime(t_str, '%I%p').strftime('%H:%M')
            else:
                # Assume HH or HH:MM (24-hour, no am/pm)
                if ':' in t_str:
                    return datetime.strptime(t_str, '%H:%M').strftime('%H:%M')
                else: # Assume just hour (e.g., "9", "14")
                    return datetime.strptime(t_str, '%H').strftime('%H:%M')
=======
        def convert_to_24hr_format(t_s):
            t_s = t_s.lower().replace('.', '')
            try:
                if 'am' in t_s:
                    t_s = t_s.replace('am', '')
                    return datetime.strptime(t_s, '%I:%M').strftime('%H:%M') if ':' in t_s else datetime.strptime(t_s, '%I').strftime('%H:%M')
                elif 'pm' in t_s:
                    t_s = t_s.replace('pm', '')
                    dt_obj = datetime.strptime(t_s, '%I:%M') if ':' in t_s else datetime.strptime(t_s, '%I')
                    return (dt_obj + timedelta(hours=12)).strftime('%H:%M') if dt_obj.hour != 12 else dt_obj.strftime('%H:%M') # Handle 12PM correctly
                elif ':' in t_s:
                    return datetime.strptime(t_s, '%H:%M').strftime('%H:%M') # Assume 24-hour or 12-hour without am/pm
                else:
                    return datetime.strptime(t_s, '%H').strftime('%H:%M') # Assume just hour in 24-hour
            except ValueError:
                raise ValueError(f"Could not parse time part: '{t_s}'")
>>>>>>> 6b17473e

        start_24hr = convert_to_24hr_format(start_time_str)
        start_dt_time = datetime.strptime(start_24hr, '%H:%M').time()

        end_dt_time = None
        if end_time_str:
            end_24hr = convert_to_24hr_format(end_time_str)
            end_dt_time = datetime.strptime(end_24hr, '%H:%M').time()
        else:
<<<<<<< HEAD
            # If no end time, assume a default duration, e.g., 1 hour
=======
            # If no end time is specified, assume a default duration, e.g., 1 hour
>>>>>>> 6b17473e
            start_dt = datetime.combine(datetime.min.date(), start_dt_time)
            end_dt_time = (start_dt + timedelta(hours=1)).time()

        return start_dt_time, end_dt_time

    except Exception as e:
<<<<<<< HEAD
        app.logger.error(f"Failed to parse time string '{time_str}'. Defaulting. Error: {e}")
        # A09:2021-Security Logging: Log parsing failures.
=======
        print(f"Warning: Could not parse time string '{time_str}'. Error: {e}. Defaulting to full day.")
>>>>>>> 6b17473e
        return time(0, 0), time(23, 59) # Default to full day if parsing fails

@app.route('/usereventpage')
@login_required # Ensure this page requires login
def usereventpage():
    db_connection = None
    cursor = None
    events = []

    try:
        db_connection = get_db_connection()
<<<<<<< HEAD
        cursor = db_connection.cursor(dictionary=True)
=======
        if not db_connection:
            flash("Failed to connect to the database.", 'error')
            return render_template('usereventpage.html', events=[])
        cursor = get_db_cursor(db_connection)
        if not cursor:
            flash("Failed to get database cursor.", 'error')
            return render_template('usereventpage.html', events=[])
>>>>>>> 6b17473e

        query = "SELECT EventID, EventDescription, Date, Time, Venue, Category, ImageFileName FROM event ORDER BY Date ASC, Time ASC"
        cursor.execute(query) # No user input, so no %s needed here
        events = cursor.fetchall()

    except mysql.connector.Error as err:
<<<<<<< HEAD
        app.logger.error(f"Error fetching all events for usereventpage: {err}")
        flash(f"Error loading events: An unexpected database error occurred.", 'error')
=======
        print(f"Error fetching all events for usereventpage: {err}")
        flash(f"Database error loading events: {err}", 'error')
>>>>>>> 6b17473e
    finally:
        if cursor: cursor.close()
        if db_connection: db_connection.close()

    return render_template('usereventpage.html', events=events)

@app.route('/chat')
@login_required # Ensure chat requires login
def chat():
    # A06:2021-Vulnerable and Outdated Components: Ensure your OpenAI library is up-to-date.
    # A10:2021-Server-Side Request Forgery (SSRF): The actual API call to OpenAI should happen server-side,
    # not directly from client-side JavaScript if you are passing the API key to the client.
    # If client-side JS directly uses OPENAI_API_KEY, this is a severe security risk.
    # It's better to have a server-side endpoint that makes the call.
    if not OPENAI_API_KEY:
        flash("Chatbot is not available due to missing API key.", "warning")
        return redirect(url_for('home')) # Or render a specific error page
    return render_template('chat.html', openai_api_key="PUBLIC_FACING_KEY_IF_ANY" if not OPENAI_API_KEY else "KEY_REDACTED_FOR_CLIENT")

@app.route('/events')
@login_required
def events():
<<<<<<< HEAD
    conn = None
    cursor = None
    events = []
    try:
        conn = get_db_connection()
        cursor = get_db_cursor(conn)
        cursor.execute("SELECT * FROM event;")
        events = cursor.fetchall()
    except Exception as e:
        app.logger.error(f"Error fetching events: {e}")
        flash("Failed to load events.", "error")
    finally:
        if cursor: cursor.close()
        if conn: conn.close()
    return render_template('events.html', events=events)


@app.route('/admin/events')
@role_required(['admin'])
def admin_events():
    # This route currently only renders a template. If it fetches data, apply security.
    return render_template('admin_events.html')

@app.route('/logout')
@login_required # Only logged-in users can log out
def logout():
    session.clear()
    flash("You have been logged out.", "info")
    app.logger.info(f"User {g.user} logged out.") # A09:2021-Security Logging
    return redirect(url_for('login'))
=======
    """
    Renders a generic events page, likely for displaying all events without user context.
    """
    conn = get_db_connection()
    if not conn:
        flash("Failed to connect to the database to load events.", 'error')
        return render_template('events.html', events=[])
    cursor = get_db_cursor(conn)
    if not cursor:
        flash("Failed to get database cursor to load events.", 'error')
        conn.close()
        return render_template('events.html', events=[])

    try:
        cursor.execute("SELECT * FROM event;")
        events = cursor.fetchall()
    except mysql.connector.Error as err:
        print(f"Error fetching all events for generic events page: {err}")
        flash(f"Database error loading events: {err}", 'error')
        events = [] # Ensure events is always a list
    finally:
        cursor.close()
        conn.close()
    return render_template('events.html', events=events)


@app.route('/mfa')
def mfa():
    """
    Renders the Multi-Factor Authentication page.
    (Functionality for MFA is not implemented in this demo)
    """
    flash("MFA functionality is a placeholder and not implemented.", 'info')
    return render_template('mfa.html')

# --- Admin Routes (Protected by role_required decorator) ---
@app.route('/admin')
@role_required(required_role='admin')
def admin_dashboard():
    """
    Renders the admin dashboard page, accessible only to users with 'admin' role.
    """
    flash(f"Welcome, {g.user['username']}! You are in the admin dashboard.", 'success')
    return render_template('admin.html')

@app.route('/admin/accounts')
@role_required(required_role='admin')
def account_management():
    """
    Renders the account management page, accessible only to users with 'admin' role.
    (Placeholder functionality)
    """
    flash("This is the Account Management page. (Not fully implemented in this demo)", 'info')
    return render_template('acc_management.html')

@app.route('/admin/events')
@role_required(required_role='admin')
def admin_events():
    """
    Renders the admin event management page, accessible only to users with 'admin' role.
    (Placeholder functionality)
    """
    flash("This is the Admin Event Management page. (Not fully implemented in this demo)", 'info')
    return render_template('admin_events.html')

# --- API Endpoint for Chatbot ---
@app.route('/api/chat', methods=['POST'])
def api_chat():
    """
    Handles chat messages from the frontend, sends them to OpenAI,
    and returns the chatbot's response.
    Includes input validation for the message.
    """
    if not openai_client:
        return jsonify({"error": "Chatbot is not configured. Missing API key or initialization error."}), 503 # Service Unavailable

    user_message = request.json.get('message')

    # --- Input Validation for Chat Message ---
    if not user_message or not isinstance(user_message, str) or not user_message.strip():
        return jsonify({"error": "No message provided or message is invalid."}), 400
    if len(user_message) > 500: # Example max length
        return jsonify({"error": "Message too long."}), 400
    # --- End Input Validation ---

    try:
        # Example using OpenAI's chat completions API
        response = openai_client.chat.com.create(
            model="gpt-3.5-turbo", # Or "gpt-4", etc.
            messages=[
                {"role": "system", "content": "You are a helpful assistant for event management. Provide concise answers."},
                {"role": "user", "content": user_message}
            ]
        )
        chatbot_response = response.choices[0].message.content
        return jsonify({"response": chatbot_response})

    except openai.OpenAIError as e:
        # Catch specific OpenAI API errors
        print(f"OpenAI API Error: {e}")
        return jsonify({"error": f"AI service error: {e}"}), 500
    except Exception as e:
        print(f"Unexpected error in api_chat: {e}")
        return jsonify({"error": f"An unexpected error occurred with the chatbot."}), 500

@app.route('/support')
def support():
    """
    Renders the support page with contact information.
    """
    return render_template('support.html')


@app.route('/faq')
def faq():
    """
    Renders the FAQ page with common questions and answers.
    """
    return render_template('faq.html')
>>>>>>> 6b17473e

# --- Main entry point for running the Flask app ---
if __name__ == '__main__':
<<<<<<< HEAD
    # A05:2021-Security Misconfiguration: Never run with debug=True in production.
    # Debug mode can expose sensitive information and allow arbitrary code execution.
    # Use a production-ready WSGI server like Gunicorn or uWSGI.
    app.run(debug=True, host='127.0.0.1', port=5000) # Use 0.0.0.0 to make it accessible in container/VM, but bind to specific IP in production if possible
=======
    # When debug is True, Flask automatically reloads on code changes
    # and provides a debugger in the browser. NEVER use debug=True in production.
    app.run(debug=True)
>>>>>>> 6b17473e
<|MERGE_RESOLUTION|>--- conflicted
+++ resolved
@@ -1,51 +1,3 @@
-<<<<<<< HEAD
-import mysql.connector
-from datetime import datetime, timedelta, time, date
-from dotenv import load_dotenv
-import os
-from flask import Flask, render_template, request, redirect, url_for, flash, jsonify, session, g
-from werkzeug.security import check_password_hash, generate_password_hash
-from werkzeug.utils import secure_filename
-import re # For input validation
-from functools import wraps # For decorators
-
-load_dotenv()
-
-# --- Configuration Validation and Environment Variables ---
-# A05:2021-Security Misconfiguration: Ensure critical variables are set.
-# Use more robust default handling or exit if critical variables are missing.
-REQUIRED_ENV_VARS = [
-    'DB_HOST', 'DB_USER', 'DB_PASSWORD', 'DB_NAME', 'FLASK_SECRET_KEY'
-]
-for var in REQUIRED_ENV_VARS:
-    if not os.environ.get(var):
-        raise RuntimeError(f"ERROR: Essential environment variable '{var}' is not set. Please check your .env file.")
-
-DB_HOST = os.environ.get('DB_HOST')
-DB_USER = os.environ.get('DB_USER')
-DB_PASSWORD = os.environ.get('DB_PASSWORD')
-DB_NAME = os.environ.get('DB_NAME')
-DB_PORT = int(os.environ.get('DB_PORT', 3306))
-
-OPENAI_API_KEY = os.getenv('OPENAI_API_KEY')
-if not OPENAI_API_KEY:
-    print("WARNING: OPENAI_API_KEY environment variable is not set. Chatbot may not function.")
-
-app = Flask(__name__)
-# A05:2021-Security Misconfiguration: Critical to have a strong, unique secret key.
-# Fallback is for development only. Production MUST have this set.
-app.secret_key = os.environ.get('FLASK_SECRET_KEY')
-
-# Session configuration for better security
-app.config['SESSION_COOKIE_SECURE'] = True  # A05:2021-Security Misconfiguration: Only send cookies over HTTPS
-app.config['SESSION_COOKIE_HTTPONLY'] = True # A05:2021-Security Misconfiguration: Prevent client-side JS access to cookies
-app.config['SESSION_COOKIE_SAMESITE'] = 'Lax' # A05:2021-Security Misconfiguration: CSRF protection
-
-# --- Database Connection Management ---
-# A03:2021-Injection: Always use parameterized queries.
-# A05:2021-Security Misconfiguration: Ensure connection details are from secure sources (.env).
-def get_db_connection():
-=======
 import os
 from flask import Flask, render_template, request, redirect, url_for, flash, jsonify, session, g
 import mysql.connector
@@ -111,23 +63,14 @@
 # --- Helper functions for database connection ---
 def get_db_connection():
     """Establishes and returns a new database connection."""
->>>>>>> 6b17473e
     try:
         return mysql.connector.connect(
             host=DB_HOST, user=DB_USER, password=DB_PASSWORD, database=DB_NAME, port=DB_PORT
         )
     except mysql.connector.Error as err:
-<<<<<<< HEAD
-        # A09:2021-Security Logging: Log database connection errors.
-        app.logger.error(f"Database connection error: {err}")
-        flash("Could not connect to the database. Please try again later.", "error")
-        # In a real application, you might want to redirect to an error page or render an error template.
-        raise  # Re-raise to stop execution if DB connection is critical
-=======
         print(f"Database connection error: {err}")
         # In a real app, log this error more formally (e.g., to a file or monitoring service)
         return None # Return None on connection failure
->>>>>>> 6b17473e
 
 def get_db_cursor(conn):
     """Returns a dictionary cursor for the given connection."""
@@ -135,53 +78,6 @@
         return conn.cursor(dictionary=True)
     return None
 
-<<<<<<< HEAD
-# --- Role-Based Access Control (RBAC) Decorators ---
-# A01:2021-Broken Access Control: Implement robust access control with decorators.
-def login_required(f):
-    @wraps(f)
-    def decorated_function(*args, **kwargs):
-        if g.user is None:
-            flash("You need to be logged in to access this page.", 'info')
-            return redirect(url_for('login'))
-        return f(*args, **kwargs)
-    return decorated_function
-
-def role_required(allowed_roles):
-    def decorator(f):
-        @wraps(f)
-        @login_required # Ensure user is logged in before checking role
-        def decorated_function(*args, **kwargs):
-            if g.role not in allowed_roles:
-                flash("You do not have permission to access this page.", 'danger')
-                app.logger.warning(f"Unauthorized access attempt by user {g.user} (role: {g.role}) to a {allowed_roles} page.")
-                return redirect(url_for('home')) # Redirect to a safe page, e.g., home or login
-            return f(*args, **kwargs)
-        return decorated_function
-    return decorator
-
-# --- User Context Loading ---
-@app.before_request
-def load_logged_in_user():
-    g.user = session.get('user_id')
-    g.role = session.get('user_role')
-    g.username = session.get('user_name')
-
-# --- Routes ---
-@app.route('/')
-@role_required(['elderly', 'volunteer', 'admin']) # Allow all logged-in roles to access home
-def home():
-    if g.role == 'admin':
-        return redirect(url_for('admin_dashboard'))
-    elif g.role == 'volunteer':
-        return redirect(url_for('volunteer_dashboard'))
-    return render_template('home.html')
-
-@app.route('/volunteer_dashboard')
-@role_required(['volunteer', 'admin']) # Admins can also see volunteer dashboard
-def volunteer_dashboard():
-    return render_template('volunteer.html')
-=======
 # --- Before Request: Load user from session or assign guest ---
 @app.before_request
 def load_user_data():
@@ -192,7 +88,6 @@
     user_id = session.get('user_id')
     username = session.get('username')
     role = session.get('role')
->>>>>>> 6b17473e
 
     if user_id and username and role:
         # User is logged in
@@ -241,14 +136,6 @@
 # --- Authentication Routes ---
 @app.route('/login', methods=['GET', 'POST'])
 def login():
-<<<<<<< HEAD
-    if g.user: # A07:2021-Identification and Authentication Failures: Redirect if already logged in
-        return redirect(url_for('home'))
-
-    if request.method == 'POST':
-        email = request.form.get('email', '').strip() # A03:2021-Injection: Sanitize input by stripping whitespace
-        password = request.form.get('password', '').strip()
-=======
     if request.method == 'POST':
         username = request.form.get('username')
         password = request.form.get('password')
@@ -286,301 +173,9 @@
         else:
             flash('Invalid username or password.', 'error')
         # --- END OF INSECURE DEMONSTRATION LOGIN ---
->>>>>>> 6b17473e
-
-        # A07:2021-Identification and Authentication Failures: Basic input validation
-        if not email or not password:
-            flash('Email and password are required.', 'error')
-            return render_template('login.html')
-
-<<<<<<< HEAD
-        conn = None
-        cursor = None
-        try:
-            conn = get_db_connection()
-            cursor = get_db_cursor(conn)
-            # A03:2021-Injection: Parameterized query prevents SQL injection
-            cursor.execute("SELECT user_id, username, password, role FROM Users WHERE email = %s", (email,))
-            user = cursor.fetchone()
-
-            # A07:2021-Identification and Authentication Failures: Generic error message for login
-            # This prevents user enumeration.
-            if user and check_password_hash(user['password'], password):
-                session.clear() # Clear existing session to prevent session fixation
-                session['user_id'] = user['user_id']
-                session['user_role'] = user['role']
-                session['user_name'] = user['username']
-                # A07:2021-Identification and Authentication Failures: Regenerate session ID on successful login
-                session.sid = os.urandom(24).hex() # Flask handles this automatically with 'session.regenerate_id()' in newer versions.
-                                                  # For older versions or explicit control, you might do this or use Flask-Login.
-
-                app.logger.info(f"User {user['username']} ({user['role']}) logged in successfully.")
-
-                if user['role'] == 'admin':
-                    return redirect(url_for('admin_dashboard'))
-                elif user['role'] == 'volunteer':
-                    return redirect(url_for('volunteer_dashboard'))
-                elif user['role'] == 'elderly':
-                    return redirect(url_for('home'))
-            else:
-                flash('Invalid email or password.', 'error')
-                app.logger.warning(f"Failed login attempt for email: {email}") # A09:2021-Security Logging
-        except Exception as e:
-            app.logger.error(f"Login error for email {email}: {e}")
-            flash("An unexpected error occurred during login. Please try again.", "error")
-        finally:
-            if cursor: cursor.close()
-            if conn: conn.close()
 
     return render_template('login.html')
 
-@app.route('/signup', methods=['GET', 'POST'])
-def signup():
-    if g.user: # Redirect if already logged in
-        return redirect(url_for('home'))
-
-    if request.method == 'POST':
-        name = request.form.get('username', '').strip()
-        password = request.form.get('password', '').strip()
-        confirm_password = request.form.get('confirm_password', '').strip()
-        email = request.form.get('email', '').strip()
-        dob = request.form.get('dob') # DOB could be None or empty string
-        province = request.form.get('province', '').strip()
-        is_volunteer = 'is_volunteer' in request.form
-
-        # A07:2021-Identification and Authentication Failures: Stronger password policy (example)
-        if len(password) < 8 or not re.search(r'[A-Z]', password) or not re.search(r'[a-z]', password) or \
-           not re.search(r'\d', password) or not re.search(r'[!@#$%^&*(),.?":{}|<>]', password):
-            flash("Password must be at least 8 characters long and include uppercase, lowercase, numbers, and symbols.", "error")
-            return render_template('signup.html', username=name, email=email, dob=dob, province=province)
-
-        if password != confirm_password:
-            flash("Passwords do not match!", "error")
-            return render_template('signup.html', username=name, email=email, dob=dob, province=province)
-
-        # A03:2021-Injection: Basic email format validation
-        if not re.match(r"[^@]+@[^@]+\.[^@]+", email):
-            flash("Invalid email format.", "error")
-            return render_template('signup.html', username=name, email=email, dob=dob, province=province)
-
-        hashed_password = generate_password_hash(password) # A02:2021-Cryptographic Failures: Use strong hashing
-        role = 'volunteer' if is_volunteer else 'elderly'
-
-        conn = None
-        cursor = None
-
-        try:
-            conn = get_db_connection()
-            cursor = conn.cursor()
-
-            # A07:2021-Identification and Authentication Failures: Check for existing email to prevent user enumeration
-            cursor.execute("SELECT user_id FROM Users WHERE email = %s", (email,))
-            if cursor.fetchone():
-                flash("An account with this email already exists.", "error")
-                return render_template('signup.html', username=name, email=email, dob=dob, province=province)
-
-            cursor.execute("""
-                INSERT INTO Users (username, email, password, dob, province, role)
-                VALUES (%s, %s, %s, %s, %s, %s)
-            """, (name, email, hashed_password, dob, province, role))
-
-            conn.commit()
-            flash("Account created successfully! Please log in.", "success")
-            app.logger.info(f"New user registered: {name} ({email}) with role {role}.") # A09:2021-Security Logging
-            return redirect(url_for('login'))
-
-        except mysql.connector.Error as err:
-            app.logger.error(f"Database error during signup for {email}: {err}") # A09:2021-Security Logging
-            # A05:2021-Security Misconfiguration: Avoid revealing sensitive error details to the user
-            if err.errno == 1062: # MySQL error code for duplicate entry
-                flash("An account with this email already exists.", "error")
-            else:
-                flash("Something went wrong. Please try again.", "error")
-            conn.rollback()
-            return redirect(url_for('signup'))
-
-        finally:
-            if cursor: cursor.close()
-            if conn: conn.close()
-
-    return render_template('signup.html')
-
-
-@app.route('/mfa')
-def mfa():
-    # A07:2021-Identification and Authentication Failures: Placeholder for MFA implementation.
-    # This route should be part of a robust MFA flow (e.g., after successful password verification).
-    flash("MFA integration is a critical security step for production applications.", "info")
-    return render_template('mfa.html')
-
-@app.route('/add_event', methods=['GET', 'POST'])
-#@login_required(['admin'])
-def add_event():
-    return render_template('add_events.html')
-
-@app.route('/admin_dashboard')
-@role_required(['admin'])
-def admin_dashboard():
-    return render_template('admin.html')
-
-@app.route('/admin/accounts')
-@role_required(['admin'])
-def account_management():
-    conn = None
-    cursor = None
-    volunteers, elderly, admins = [], [], []
-    try:
-        conn = get_db_connection()
-        cursor = get_db_cursor(conn)
-
-        cursor.execute("SELECT email, username, created_at, role FROM Users WHERE role = 'volunteer'")
-        volunteers = cursor.fetchall()
-
-        cursor.execute("SELECT email, username, created_at, role FROM Users WHERE role = 'elderly'")
-        elderly = cursor.fetchall()
-
-        cursor.execute("SELECT email, username, created_at, role FROM Users WHERE role = 'admin'")
-        admins = cursor.fetchall()
-    except Exception as e:
-        app.logger.error(f"Error fetching accounts for management: {e}")
-        flash("Failed to load accounts.", "error")
-    finally:
-        if cursor: cursor.close()
-        if conn: conn.close()
-
-    return render_template('acc_management.html', volunteers=volunteers, elderly=elderly, admins=admins)
-
-@app.route('/admin/accounts/<role_param>/<email_param>', methods=['GET', 'POST'])
-@role_required(['admin'])
-def account_details(role_param, email_param):
-    conn = None
-    cursor = None
-    user = None
-    try:
-        conn = get_db_connection()
-        cursor = conn.cursor(dictionary=True)
-
-        if request.method == 'POST':
-            # A03:2021-Injection & A04:2021-Insecure Design: Server-side input validation for updates
-            username = request.form.get('username', '').strip()
-            updated_role = request.form.get('role', '').strip()
-            updated_email = request.form.get('email', '').strip()
-            dob = request.form.get('dob')
-            province = request.form.get('province', '').strip()
-
-            if not username or not updated_role or not updated_email:
-                flash('All fields are required.', 'danger')
-                return redirect(url_for('account_details', role_param=role_param, email_param=email_param))
-
-            if updated_role not in ['elderly', 'volunteer', 'admin']:
-                flash('Invalid role specified.', 'danger')
-                return redirect(url_for('account_details', role_param=role_param, email_param=email_param))
-
-            if not re.match(r"[^@]+@[^@]+\.[^@]+", updated_email):
-                flash("Invalid email format.", "danger")
-                return redirect(url_for('account_details', role_param=role_param, email_param=email_param))
-
-            # Important: Check if the new email already exists for another user
-            cursor.execute("SELECT user_id FROM Users WHERE email = %s AND email != %s", (updated_email, email_param))
-            if cursor.fetchone():
-                flash("This email is already in use by another account.", "danger")
-                return redirect(url_for('account_details', role_param=role_param, email_param=email_param))
-
-            cursor.execute('''
-                UPDATE Users
-                SET username = %s, role = %s, email = %s, DOB = %s, province = %s
-                WHERE email = %s AND role = %s
-            ''', (username, updated_role, updated_email, dob if dob else None, province, email_param, role_param))
-            conn.commit()
-
-            # A09:2021-Security Logging: Log administrative actions
-            app.logger.info(f"Admin {g.username} updated user {email_param} to {updated_email} (role: {updated_role}).")
-            flash('User details updated successfully!', 'success')
-            return redirect(url_for('account_management'))
-
-        # GET request - fetch user to prefill form
-        cursor.execute("SELECT * FROM Users WHERE email = %s AND role = %s", (email_param, role_param))
-        user = cursor.fetchone()
-
-        if user:
-            dob_val = user.get('DOB')
-            try:
-                if isinstance(dob_val, (datetime, date)):
-                    user['DOB'] = dob_val.strftime('%Y-%m-%d')
-                elif isinstance(dob_val, str):
-                    for fmt in ('%Y-%m-%d', '%d/%m/%Y'):
-                        try:
-                            dob_obj = datetime.strptime(dob_val, fmt)
-                            user['DOB'] = dob_obj.strftime('%Y-%m-%d')
-                            break
-                        except ValueError:
-                            continue
-                    else:
-                        user['DOB'] = ''
-                else:
-                    user['DOB'] = ''
-            except Exception as e:
-                app.logger.warning(f"DOB formatting error for user {email_param}: {e}")
-                user['DOB'] = ''
-
-            return render_template('acc_details.html', user=user)
-        else:
-            flash('User not found or role mismatch.', 'warning')
-            return redirect(url_for('account_management'))
-
-    except Exception as e:
-        app.logger.error(f"Error in account_details for {email_param}: {e}")
-        flash('Failed to process user details.', 'danger')
-        if conn: conn.rollback()
-        return redirect(url_for('account_management')) # Always redirect on error to prevent exposing internal details
-    finally:
-        if cursor: cursor.close()
-        if conn: conn.close()
-
-@app.route('/delete_account', methods=['POST'])
-@role_required(['admin'])
-def delete_account():
-    # A08:2021-Software and Data Integrity Failures: CSRF protection is handled by Flask-WTF or custom token
-    # For a simple form, you might rely on SameSite cookies or implement a CSRF token.
-    # The current code lacks explicit CSRF token verification, making it vulnerable to CSRF attacks.
-    # Flask-WTF is highly recommended for this.
-
-    email_to_delete = request.form.get('email', '').strip()
-    role_to_delete = request.form.get('role', '').strip() # Added role to ensure specific deletion
-
-    if not email_to_delete or not role_to_delete:
-        flash('No email or role provided for deletion.', 'warning')
-        return redirect(url_for('account_management'))
-
-    if email_to_delete == g.username: # Prevent admin from deleting themselves
-        flash('You cannot delete your own admin account!', 'danger')
-        return redirect(url_for('account_management'))
-
-    conn = None
-    cursor = None
-    try:
-        conn = get_db_connection()
-        cursor = conn.cursor()
-
-        # A03:2021-Injection: Parameterized query
-        cursor.execute("DELETE FROM Users WHERE email = %s AND role = %s", (email_to_delete, role_to_delete))
-        conn.commit()
-
-        if cursor.rowcount > 0:
-            flash(f'Account {email_to_delete} ({role_to_delete}) deleted successfully.', 'success')
-            app.logger.info(f"Admin {g.username} deleted account: {email_to_delete} ({role_to_delete}).") # A09:2021-Security Logging
-        else:
-            flash(f'Account {email_to_delete} ({role_to_delete}) not found or role mismatch.', 'warning')
-
-    except Exception as e:
-        flash('Error deleting account. Please try again.', 'danger')
-        app.logger.error(f"Error deleting account {email_to_delete} ({role_to_delete}): {e}") # A09:2021-Security Logging
-        if conn: conn.rollback()
-    finally:
-        if cursor: cursor.close()
-        if conn: conn.close()
-    return redirect(url_for('account_management'))
-=======
 @app.route('/logout')
 def logout():
     session.pop('user_id', None)
@@ -609,33 +204,20 @@
     Renders the home page of the application.
     """
     return render_template('home.html')
->>>>>>> 6b17473e
 
 @app.route('/eventdetails/<int:event_id>')
-@login_required
 def event_details(event_id):
-<<<<<<< HEAD
-=======
     """
     Connects to the MySQL database, fetches data for a specific event by ID,
     and renders it in an HTML template. It also checks if the current user
     has already signed up for this event and if they are a volunteer for it.
     """
->>>>>>> 6b17473e
     db_connection = None
     cursor = None
     event = None
     has_signed_up = False
     is_volunteer_for_event = False
 
-<<<<<<< HEAD
-    current_user_id = g.user
-    current_user_role = g.role
-
-    try:
-        db_connection = get_db_connection()
-        cursor = db_connection.cursor(dictionary=True)
-=======
     current_user_id = g.user['id']
     current_user_role = g.user['role']
 
@@ -649,26 +231,12 @@
         if not cursor:
             flash("Failed to get database cursor.", 'error')
             return render_template('error.html', message="Failed to load event details.")
->>>>>>> 6b17473e
-
-        # A03:2021-Injection: %s for parameterization
+
         cursor.execute("SELECT EventID, EventDescription, Date, Time, Venue, Category, ImageFileName FROM event WHERE EventID = %s", (event_id,))
         event = cursor.fetchone()
 
         if not event:
             flash(f"No event found with ID {event_id}.", 'error')
-<<<<<<< HEAD
-            app.logger.warning(f"Attempted to view non-existent event ID: {event_id} by user {current_user_id}.")
-            return redirect(url_for('usereventpage'))
-
-        # A03:2021-Injection: Parameterized queries for signup and volunteer checks
-        cursor.execute("SELECT COUNT(*) FROM user_calendar_events WHERE event_id = %s AND user_id = %s", (event_id, current_user_id))
-        if cursor.fetchone()['COUNT(*)'] > 0:
-            has_signed_up = True
-
-        if current_user_role in ['volunteer', 'elderly', 'admin']: # Assuming admins can also volunteer for testing
-            cursor.execute("SELECT COUNT(*) FROM event_volunteers WHERE event_id = %s AND user_id = %s", (event_id, current_user_id))
-=======
             return redirect(url_for('usereventpage')) # Redirect to a list of events
 
         # Check if user has signed up
@@ -681,18 +249,12 @@
         if current_user_role == 'user':
             check_volunteer_query = "SELECT COUNT(*) FROM event_volunteers WHERE event_id = %s AND user_id = %s"
             cursor.execute(check_volunteer_query, (event_id, current_user_id))
->>>>>>> 6b17473e
             if cursor.fetchone()['COUNT(*)'] > 0:
                 is_volunteer_for_event = True
 
     except mysql.connector.Error as err:
-<<<<<<< HEAD
-        app.logger.error(f"Error fetching event details for event ID {event_id}: {err}")
-        flash(f"Database error: Could not retrieve event details.", 'error')
-=======
         print(f"Database error in event_details: {err}")
         flash(f"Database error loading event details. Please try again later.", 'error')
->>>>>>> 6b17473e
         return render_template('error.html', message=f"Database error: {err}")
     finally:
         if cursor: cursor.close()
@@ -705,17 +267,7 @@
                            user_role=current_user_role)
 
 @app.route('/sign_up_for_event', methods=['POST'])
-@login_required
 def sign_up_for_event():
-<<<<<<< HEAD
-    event_id = request.form.get('event_id', type=int)
-    current_user_id = g.user
-    current_username = g.username
-
-    if not event_id:
-        flash("Invalid event ID provided for sign-up.", 'error')
-        return redirect(url_for('usereventpage'))
-=======
     """
     Handles a user (or guest) signing up for an event.
     Includes input validation for event_id.
@@ -741,17 +293,11 @@
     if g.user['role'] == 'admin':
         flash("Admins cannot sign up for events as regular users.", 'warning')
         return redirect(redirect_url)
->>>>>>> 6b17473e
 
     db_connection = None
     cursor = None
     try:
         db_connection = get_db_connection()
-<<<<<<< HEAD
-        cursor = db_connection.cursor(dictionary=True)
-
-        cursor.execute("SELECT COUNT(*) FROM user_calendar_events WHERE event_id = %s AND user_id = %s", (event_id, current_user_id))
-=======
         if not db_connection:
             flash("Failed to connect to the database.", 'error')
             return redirect(redirect_url)
@@ -769,7 +315,6 @@
         # Check if already signed up
         check_signup_query = "SELECT COUNT(*) FROM user_calendar_events WHERE event_id = %s AND user_id = %s"
         cursor.execute(check_signup_query, (event_id, current_user_id))
->>>>>>> 6b17473e
         if cursor.fetchone()['COUNT(*)'] > 0:
             flash(f"You have already signed up for this event.", 'warning')
             return redirect(redirect_url)
@@ -779,18 +324,11 @@
         db_connection.commit()
 
         flash(f"Successfully signed up for the event!", 'success')
-        app.logger.info(f"User {current_user_id} ({current_username}) signed up for event {event_id}.") # A09:2021-Security Logging
-
-    except mysql.connector.Error as err:
-<<<<<<< HEAD
-        app.logger.error(f"Error signing up for event {event_id} by user {current_user_id}: {err}")
-        flash(f"Error signing up for event: An unexpected database error occurred.", 'error')
-        if db_connection: db_connection.rollback()
-=======
+
+    except mysql.connector.Error as err:
         print(f"Error signing up for event: {err}")
         flash(f"Database error during sign-up. Please try again later.", 'error')
         if db_connection: db_connection.rollback() # Rollback on error
->>>>>>> 6b17473e
     finally:
         if cursor: cursor.close()
         if db_connection: db_connection.close()
@@ -798,12 +336,7 @@
     return redirect(redirect_url)
 
 @app.route('/remove_sign_up', methods=['POST'])
-@login_required
 def remove_sign_up():
-<<<<<<< HEAD
-    event_id = request.form.get('event_id', type=int)
-    current_user_id = g.user
-=======
     """
     Handles removing a user's (or guest's) sign-up for an event.
     Includes input validation for event_id.
@@ -811,7 +344,6 @@
     event_id_str = request.form.get('event_id')
     current_user_id = g.user['id']
     redirect_url = url_for('usereventpage') # Default redirect
->>>>>>> 6b17473e
 
     # --- Input Validation ---
     if not event_id_str:
@@ -829,9 +361,6 @@
     cursor = None
     try:
         db_connection = get_db_connection()
-<<<<<<< HEAD
-        cursor = db_connection.cursor(dictionary=True)
-=======
         if not db_connection:
             flash("Failed to connect to the database.", 'error')
             return redirect(redirect_url)
@@ -839,7 +368,6 @@
         if not cursor:
             flash("Failed to get database cursor.", 'error')
             return redirect(redirect_url)
->>>>>>> 6b17473e
 
         delete_query = "DELETE FROM user_calendar_events WHERE event_id = %s AND user_id = %s"
         cursor.execute(delete_query, (event_id, current_user_id))
@@ -847,18 +375,12 @@
 
         if cursor.rowcount > 0:
             flash(f"Event sign-up removed successfully!", 'success')
-            app.logger.info(f"User {current_user_id} removed sign-up for event {event_id}.") # A09:2021-Security Logging
         else:
             flash(f"No sign-up found for this event to remove.", 'warning')
 
     except mysql.connector.Error as err:
-<<<<<<< HEAD
-        app.logger.error(f"Error removing event sign-up for event {event_id} by user {current_user_id}: {err}")
-        flash(f"Error removing event sign-up: An unexpected database error occurred.", 'error')
-=======
         print(f"Error removing event sign-up: {err}")
         flash(f"Database error removing sign-up. Please try again later.", 'error')
->>>>>>> 6b17473e
         if db_connection: db_connection.rollback()
     finally:
         if cursor: cursor.close()
@@ -867,21 +389,7 @@
     return redirect(redirect_url)
 
 @app.route('/volunteer_for_event', methods=['POST'])
-@login_required
 def volunteer_for_event():
-<<<<<<< HEAD
-    current_user_id = g.user
-    current_user_role = g.role
-
-    # A01:2021-Broken Access Control: Explicitly define who can volunteer
-    # If only 'volunteer' role can volunteer:
-    if current_user_role not in ['volunteer', 'elderly']: # Re-evaluate this business logic
-        flash("You are not authorized to volunteer for events.", 'error')
-        app.logger.warning(f"Unauthorized volunteer attempt by user {current_user_id} (role: {current_user_role}).")
-        return redirect(url_for('home'))
-
-    event_id = request.form.get('event_id', type=int)
-=======
     """
     Handles a user signing up to help at an event.
     Includes input validation for event_id.
@@ -901,7 +409,6 @@
         flash("Invalid Event ID format provided.", 'error')
         return redirect(redirect_url)
     # --- End Input Validation ---
->>>>>>> 6b17473e
 
     if g.user['role'] == 'admin':
         flash("Admins cannot volunteer for events.", 'warning')
@@ -911,9 +418,6 @@
     cursor = None
     try:
         db_connection = get_db_connection()
-<<<<<<< HEAD
-        cursor = db_connection.cursor(dictionary=True)
-=======
         if not db_connection:
             flash("Failed to connect to the database.", 'error')
             return redirect(redirect_url)
@@ -927,27 +431,22 @@
         if not cursor.fetchone():
             flash("Event not found. Cannot volunteer.", 'error')
             return redirect(redirect_url)
->>>>>>> 6b17473e
-
-        cursor.execute("SELECT COUNT(*) FROM event_volunteers WHERE event_id = %s AND user_id = %s", (event_id, current_user_id))
+
+        # Check if already volunteered
+        check_query = "SELECT COUNT(*) FROM event_volunteers WHERE event_id = %s AND user_id = %s"
+        cursor.execute(check_query, (event_id, user_id))
         if cursor.fetchone()['COUNT(*)'] > 0:
             flash("You have already volunteered for this event.", 'warning')
             return redirect(redirect_url)
 
         insert_query = "INSERT INTO event_volunteers (event_id, user_id) VALUES (%s, %s)"
-        cursor.execute(insert_query, (event_id, current_user_id))
+        cursor.execute(insert_query, (event_id, user_id))
         db_connection.commit()
         flash("Successfully signed up to volunteer for the event!", 'success')
-        app.logger.info(f"User {current_user_id} volunteered for event {event_id}.") # A09:2021-Security Logging
-
-    except mysql.connector.Error as err:
-<<<<<<< HEAD
-        app.logger.error(f"Error volunteering for event {event_id} by user {current_user_id}: {err}")
-        flash(f"Error volunteering for event: An unexpected database error occurred.", 'error')
-=======
+
+    except mysql.connector.Error as err:
         print(f"Error volunteering for event: {err}")
         flash(f"Database error during volunteering. Please try again later.", 'error')
->>>>>>> 6b17473e
         if db_connection: db_connection.rollback()
     finally:
         if cursor: cursor.close()
@@ -956,18 +455,7 @@
     return redirect(redirect_url)
 
 @app.route('/remove_volunteer', methods=['POST'])
-@login_required
 def remove_volunteer():
-<<<<<<< HEAD
-    current_user_id = g.user
-    current_user_role = g.role
-
-    if not current_user_id:
-        flash("You must be logged in to remove your volunteer sign-up.", 'info')
-        return redirect(url_for('login'))
-
-    event_id = request.form.get('event_id', type=int)
-=======
     """
     Handles a user removing their sign-up to help at an event.
     Includes input validation for event_id.
@@ -975,7 +463,6 @@
     event_id_str = request.form.get('event_id')
     user_id = g.user['id']
     redirect_url = url_for('usereventpage') # Default redirect
->>>>>>> 6b17473e
 
     # --- Input Validation ---
     if not event_id_str:
@@ -997,9 +484,6 @@
     cursor = None
     try:
         db_connection = get_db_connection()
-<<<<<<< HEAD
-        cursor = db_connection.cursor(dictionary=True)
-=======
         if not db_connection:
             flash("Failed to connect to the database.", 'error')
             return redirect(redirect_url)
@@ -1007,26 +491,19 @@
         if not cursor:
             flash("Failed to get database cursor.", 'error')
             return redirect(redirect_url)
->>>>>>> 6b17473e
 
         delete_query = "DELETE FROM event_volunteers WHERE event_id = %s AND user_id = %s"
-        cursor.execute(delete_query, (event_id, current_user_id))
+        cursor.execute(delete_query, (event_id, user_id))
         db_connection.commit()
 
         if cursor.rowcount > 0:
             flash("Successfully removed your volunteer sign-up.", 'success')
-            app.logger.info(f"User {current_user_id} removed volunteer sign-up for event {event_id}.") # A09:2021-Security Logging
         else:
             flash("No volunteer sign-up found for this event to remove.", 'warning')
 
     except mysql.connector.Error as err:
-<<<<<<< HEAD
-        app.logger.error(f"Error removing volunteer sign-up for event {event_id} by user {current_user_id}: {err}")
-        flash(f"Error removing volunteer sign-up: An unexpected database error occurred.", 'error')
-=======
         print(f"Error removing volunteer sign-up: {err}")
         flash(f"Database error removing volunteer sign-up. Please try again later.", 'error')
->>>>>>> 6b17473e
         if db_connection: db_connection.rollback()
     finally:
         if cursor: cursor.close()
@@ -1037,12 +514,7 @@
 
 # --- API Endpoint for FullCalendar.js ---
 @app.route('/api/my_events')
-@login_required # Ensure API endpoint requires login
 def api_my_events():
-<<<<<<< HEAD
-    current_user_id = g.user
-    current_username = g.username
-=======
     """
     Returns the current user's signed-up events and volunteered events
     in a JSON format suitable for FullCalendar.js.
@@ -1050,19 +522,11 @@
     current_user_id = g.user['id']
     current_username = g.user['username']
     events = []
->>>>>>> 6b17473e
-
-    events = []
+
     db_connection = None
     cursor = None
     try:
         db_connection = get_db_connection()
-<<<<<<< HEAD
-        cursor = db_connection.cursor(dictionary=True)
-
-        # A03:2021-Injection: Parameterized UNION query
-        query = """
-=======
         if not db_connection:
             return jsonify({"error": "Failed to connect to database for events."}), 500
         cursor = get_db_cursor(db_connection)
@@ -1072,7 +536,6 @@
         # Query to fetch events from user_calendar_events and event_volunteers
         # UNION to combine and deduplicate results.
         query = f"""
->>>>>>> 6b17473e
             SELECT uce.username AS signup_username, e.EventID, e.EventDescription, e.Date, e.Time, e.Venue
             FROM user_calendar_events uce
             JOIN event e ON uce.event_id = e.EventID
@@ -1080,18 +543,14 @@
 
             UNION
 
-<<<<<<< HEAD
-            SELECT %s AS signup_username, e.EventID, e.EventDescription, e.Date, e.Time, e.Venue
-=======
             SELECT '{current_username}' AS signup_username, e.EventID, e.EventDescription, e.Date, e.Time, e.Venue
->>>>>>> 6b17473e
             FROM event_volunteers ev
             JOIN event e ON ev.event_id = e.EventID
             WHERE ev.user_id = %s
 
             ORDER BY Date, Time
         """
-        cursor.execute(query, (current_user_id, current_username, current_user_id))
+        cursor.execute(query, (current_user_id, current_user_id))
         signed_up_events_raw = cursor.fetchall()
 
         for event_data in signed_up_events_raw:
@@ -1108,10 +567,7 @@
             if end_datetime < start_datetime:
                 end_datetime += timedelta(days=1)
 
-<<<<<<< HEAD
-=======
             # Display title includes the username (XSS protection handled by Jinja2 auto-escaping on render)
->>>>>>> 6b17473e
             display_title = f"{event_data['EventDescription']} ({event_data['signup_username']})"
 
             events.append({
@@ -1124,16 +580,11 @@
             })
 
     except mysql.connector.Error as err:
-<<<<<<< HEAD
-        app.logger.error(f"Error fetching events for API for user {current_user_id}: {err}")
-        return jsonify({"error": "Failed to load events"}), 500
-=======
         print(f"Error fetching events for API: {err}")
         return jsonify({"error": "Failed to load events from database."}), 500
     except Exception as e:
         print(f"Unexpected error in api_my_events: {e}")
         return jsonify({"error": "An unexpected error occurred loading events."}), 500
->>>>>>> 6b17473e
     finally:
         if cursor: cursor.close()
         if db_connection: db_connection.close()
@@ -1142,13 +593,7 @@
 
 
 @app.route('/calendar')
-@login_required # Ensure calendar requires login
 def calendar():
-<<<<<<< HEAD
-    current_user_id = g.user
-    current_username = g.username
-
-=======
     """
     Renders the calendar page, displaying the FullCalendar.js widget and
     a list of ALL signed-up events on the left sidebar (no date filter),
@@ -1156,16 +601,12 @@
     """
     current_user_id = g.user['id']
     current_username = g.user['username']
->>>>>>> 6b17473e
     db_connection = None
     cursor = None
     signed_up_events = []
 
     try:
         db_connection = get_db_connection()
-<<<<<<< HEAD
-        cursor = db_connection.cursor(dictionary=True)
-=======
         if not db_connection:
             flash("Failed to connect to the database.", 'error')
             return render_template('calendar.html', signed_up_events=[], user_id=current_user_id)
@@ -1173,10 +614,8 @@
         if not cursor:
             flash("Failed to get database cursor.", 'error')
             return render_template('calendar.html', signed_up_events=[], user_id=current_user_id)
->>>>>>> 6b17473e
-
-        # A03:2021-Injection: Parameterized UNION query
-        query = """
+
+        query = f"""
             SELECT uce.username AS event_username, e.EventID, e.EventDescription, e.Date, e.Time, e.Venue, e.Category
             FROM user_calendar_events uce
             JOIN event e ON uce.event_id = e.EventID
@@ -1184,28 +623,19 @@
 
             UNION
 
-<<<<<<< HEAD
-            SELECT %s AS event_username, e.EventID, e.EventDescription, e.Date, e.Time, e.Venue, e.Category
-=======
             SELECT '{current_username}' AS event_username, e.EventID, e.EventDescription, e.Date, e.Time, e.Venue, e.Category
->>>>>>> 6b17473e
             FROM event_volunteers ev
             JOIN event e ON ev.event_id = e.EventID
             WHERE ev.user_id = %s
 
             ORDER BY Date ASC, Time ASC
         """
-        cursor.execute(query, (current_user_id, current_username, current_user_id))
+        cursor.execute(query, (current_user_id, current_user_id))
         signed_up_events = cursor.fetchall()
 
     except mysql.connector.Error as err:
-<<<<<<< HEAD
-        app.logger.error(f"Error fetching signed up events for calendar for user {current_user_id}: {err}")
-        flash(f"Error loading your events list: An unexpected database error occurred.", 'error')
-=======
         print(f"Error fetching signed up events for calendar list: {err}")
         flash(f"Database error loading your events list: {err}", 'error')
->>>>>>> 6b17473e
     finally:
         if cursor: cursor.close()
         if db_connection: db_connection.close()
@@ -1213,16 +643,11 @@
     return render_template('calendar.html', signed_up_events=signed_up_events, user_id=current_user_id)
 
 
-# --- Helper function to parse time strings ---
-# A04:2021-Insecure Design / A08:2021-Software and Data Integrity Failures: Robust input parsing
+# --- Helper function to parse time strings like "9am-12pm" or "10:00-11:00" ---
 def parse_time_range(time_str):
     """
     Parses a time range string (e.g., "9am-12pm", "10:00-11:00") into
-<<<<<<< HEAD
-    start and end datetime.time objects. Improved error handling and validation.
-=======
     start and end datetime.time objects. Provides robust error handling.
->>>>>>> 6b17473e
     """
     if not isinstance(time_str, str) or not time_str.strip():
         # Handle empty or non-string input gracefully
@@ -1231,39 +656,9 @@
 
     try:
         parts = time_str.split('-')
-        if not (1 <= len(parts) <= 2):
-            raise ValueError("Time string format incorrect.")
-
         start_time_str = parts[0].strip()
         end_time_str = parts[1].strip() if len(parts) > 1 else None
 
-<<<<<<< HEAD
-        def convert_to_24hr_format(t_str_raw):
-            t_str = t_str_raw.lower().replace('.', '').replace(' ', '')
-
-            # Full 24-hour format (e.g., 09:30, 14:00)
-            if re.match(r'^\d{1,2}:\d{2}$', t_str):
-                return datetime.strptime(t_str, '%H:%M').strftime('%H:%M')
-
-            # 12-hour format with am/pm
-            if 'am' in t_str or 'pm' in t_str:
-                if ':' in t_str: # e.g., 9:30am, 1:30pm
-                    return datetime.strptime(t_str, '%I:%M%p').strftime('%H:%M')
-                else: # e.g., 9am, 1pm
-                    # Handle cases like "12am" (midnight)
-                    if t_str == '12am':
-                        return '00:00'
-                    # Handle cases like "12pm" (noon)
-                    elif t_str == '12pm':
-                        return '12:00'
-                    return datetime.strptime(t_str, '%I%p').strftime('%H:%M')
-            else:
-                # Assume HH or HH:MM (24-hour, no am/pm)
-                if ':' in t_str:
-                    return datetime.strptime(t_str, '%H:%M').strftime('%H:%M')
-                else: # Assume just hour (e.g., "9", "14")
-                    return datetime.strptime(t_str, '%H').strftime('%H:%M')
-=======
         def convert_to_24hr_format(t_s):
             t_s = t_s.lower().replace('.', '')
             try:
@@ -1280,7 +675,6 @@
                     return datetime.strptime(t_s, '%H').strftime('%H:%M') # Assume just hour in 24-hour
             except ValueError:
                 raise ValueError(f"Could not parse time part: '{t_s}'")
->>>>>>> 6b17473e
 
         start_24hr = convert_to_24hr_format(start_time_str)
         start_dt_time = datetime.strptime(start_24hr, '%H:%M').time()
@@ -1290,37 +684,28 @@
             end_24hr = convert_to_24hr_format(end_time_str)
             end_dt_time = datetime.strptime(end_24hr, '%H:%M').time()
         else:
-<<<<<<< HEAD
-            # If no end time, assume a default duration, e.g., 1 hour
-=======
             # If no end time is specified, assume a default duration, e.g., 1 hour
->>>>>>> 6b17473e
             start_dt = datetime.combine(datetime.min.date(), start_dt_time)
             end_dt_time = (start_dt + timedelta(hours=1)).time()
 
         return start_dt_time, end_dt_time
 
     except Exception as e:
-<<<<<<< HEAD
-        app.logger.error(f"Failed to parse time string '{time_str}'. Defaulting. Error: {e}")
-        # A09:2021-Security Logging: Log parsing failures.
-=======
         print(f"Warning: Could not parse time string '{time_str}'. Error: {e}. Defaulting to full day.")
->>>>>>> 6b17473e
         return time(0, 0), time(23, 59) # Default to full day if parsing fails
 
+
 @app.route('/usereventpage')
-@login_required # Ensure this page requires login
 def usereventpage():
+    """
+    Renders a user event page, showing all available events.
+    """
     db_connection = None
     cursor = None
     events = []
 
     try:
         db_connection = get_db_connection()
-<<<<<<< HEAD
-        cursor = db_connection.cursor(dictionary=True)
-=======
         if not db_connection:
             flash("Failed to connect to the database.", 'error')
             return render_template('usereventpage.html', events=[])
@@ -1328,20 +713,14 @@
         if not cursor:
             flash("Failed to get database cursor.", 'error')
             return render_template('usereventpage.html', events=[])
->>>>>>> 6b17473e
 
         query = "SELECT EventID, EventDescription, Date, Time, Venue, Category, ImageFileName FROM event ORDER BY Date ASC, Time ASC"
-        cursor.execute(query) # No user input, so no %s needed here
+        cursor.execute(query)
         events = cursor.fetchall()
 
     except mysql.connector.Error as err:
-<<<<<<< HEAD
-        app.logger.error(f"Error fetching all events for usereventpage: {err}")
-        flash(f"Error loading events: An unexpected database error occurred.", 'error')
-=======
         print(f"Error fetching all events for usereventpage: {err}")
         flash(f"Database error loading events: {err}", 'error')
->>>>>>> 6b17473e
     finally:
         if cursor: cursor.close()
         if db_connection: db_connection.close()
@@ -1349,53 +728,15 @@
     return render_template('usereventpage.html', events=events)
 
 @app.route('/chat')
-@login_required # Ensure chat requires login
 def chat():
-    # A06:2021-Vulnerable and Outdated Components: Ensure your OpenAI library is up-to-date.
-    # A10:2021-Server-Side Request Forgery (SSRF): The actual API call to OpenAI should happen server-side,
-    # not directly from client-side JavaScript if you are passing the API key to the client.
-    # If client-side JS directly uses OPENAI_API_KEY, this is a severe security risk.
-    # It's better to have a server-side endpoint that makes the call.
-    if not OPENAI_API_KEY:
-        flash("Chatbot is not available due to missing API key.", "warning")
-        return redirect(url_for('home')) # Or render a specific error page
-    return render_template('chat.html', openai_api_key="PUBLIC_FACING_KEY_IF_ANY" if not OPENAI_API_KEY else "KEY_REDACTED_FOR_CLIENT")
+    """
+    Renders the chatbot page.
+    This page will contain JavaScript to send messages to the /api/chat endpoint.
+    """
+    return render_template('chat.html', openai_api_key=OPENAI_API_KEY)
 
 @app.route('/events')
-@login_required
 def events():
-<<<<<<< HEAD
-    conn = None
-    cursor = None
-    events = []
-    try:
-        conn = get_db_connection()
-        cursor = get_db_cursor(conn)
-        cursor.execute("SELECT * FROM event;")
-        events = cursor.fetchall()
-    except Exception as e:
-        app.logger.error(f"Error fetching events: {e}")
-        flash("Failed to load events.", "error")
-    finally:
-        if cursor: cursor.close()
-        if conn: conn.close()
-    return render_template('events.html', events=events)
-
-
-@app.route('/admin/events')
-@role_required(['admin'])
-def admin_events():
-    # This route currently only renders a template. If it fetches data, apply security.
-    return render_template('admin_events.html')
-
-@app.route('/logout')
-@login_required # Only logged-in users can log out
-def logout():
-    session.clear()
-    flash("You have been logged out.", "info")
-    app.logger.info(f"User {g.user} logged out.") # A09:2021-Security Logging
-    return redirect(url_for('login'))
-=======
     """
     Renders a generic events page, likely for displaying all events without user context.
     """
@@ -1515,17 +856,9 @@
     Renders the FAQ page with common questions and answers.
     """
     return render_template('faq.html')
->>>>>>> 6b17473e
 
 # --- Main entry point for running the Flask app ---
 if __name__ == '__main__':
-<<<<<<< HEAD
-    # A05:2021-Security Misconfiguration: Never run with debug=True in production.
-    # Debug mode can expose sensitive information and allow arbitrary code execution.
-    # Use a production-ready WSGI server like Gunicorn or uWSGI.
-    app.run(debug=True, host='127.0.0.1', port=5000) # Use 0.0.0.0 to make it accessible in container/VM, but bind to specific IP in production if possible
-=======
     # When debug is True, Flask automatically reloads on code changes
     # and provides a debugger in the browser. NEVER use debug=True in production.
-    app.run(debug=True)
->>>>>>> 6b17473e
+    app.run(debug=True)