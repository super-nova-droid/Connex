import os
import mysql.connector
import uuid
import traceback
from math import ceil
from datetime import datetime, timedelta, time, date
from dotenv import load_dotenv
from flask import Flask, render_template, request, redirect, url_for, flash, jsonify, session, g, abort
from werkzeug.security import check_password_hash, generate_password_hash
from werkzeug.utils import secure_filename
from functools import wraps
from opencage.geocoder import OpenCageGeocode
from flask_wtf import CSRFProtect
from authlib.integrations.flask_client import OAuth
from flask_dance.contrib.google import make_google_blueprint, google
from connexmail import send_otp_email, generate_otp
from location import get_community_centers, find_closest_community_center, geocode_address
from flask import redirect
from flask_dance.consumer import oauth_authorized, oauth_error
from flask_dance.consumer.storage.sqla import SQLAlchemyStorage
from security_questions import security_questions_route, reset_password_route, forgot_password_route
os.environ['OAUTHLIB_INSECURE_TRANSPORT'] = '1' # Allow insecure transport for OAuth (not recommended for production)
import re # For input validation
from functools import wraps # For decorators

os.environ['OAUTHLIB_INSECURE_TRANSPORT'] = '1'  # Allow insecure transport for OAuth (not recommended for production)


load_dotenv()  # Load environment variables from .env file

# --- Database config (replace with your actual config or import from config file) ---
DB_HOST = os.environ.get('DB_HOST')
DB_USER = os.environ.get('DB_USER')
DB_PASSWORD = os.environ.get('DB_PASSWORD')
DB_NAME = os.environ.get('DB_NAME')
DB_PORT = int(os.environ.get('DB_PORT', 3306))

# Initialize Flask app
app = Flask(__name__)
app.secret_key = os.environ.get('FLASK_SECRET_KEY', 'fallback_secret_key')  # Use a secure secret key in production

OPENAI_API_KEY = os.getenv('OPENAI_API_KEY')
if not OPENAI_API_KEY:
    print("WARNING: OPENAI_API_KEY environment variable is not set. Chatbot may not function.")
app = Flask(__name__)
app.secret_key = os.environ.get('FLASK_SECRET_KEY', 'fallback_secret_key')  # Use a secure secret key in production

api_key = os.getenv('OPEN_CAGE_API_KEY')
geocoder = OpenCageGeocode(api_key)

# Initialize OpenCage Geocoder if API key is available


app.config['MAX_CONTENT_LENGTH'] = 2 * 1024 * 1024  # 2MB limit

ALLOWED_EXTENSIONS = {'png', 'jpg', 'jpeg', 'gif'}

def allowed_file(filename):
    return '.' in filename and filename.rsplit('.', 1)[1].lower() in ALLOWED_EXTENSIONS

@app.errorhandler(413)
def too_large(e):
    flash("File is too large. Maximum allowed size is 2MB.", "danger")
    return redirect(request.referrer or url_for('admin_events'))

def get_lat_lng_from_address(address):
    if not geocoder:
        print("Geocoding not available - API key not configured")
        return None, None
    try:
        result = geocoder.geocode(address)
        if result and len(result):
            latitude = result[0]['geometry']['lat']
            longitude = result[0]['geometry']['lng']
            return latitude, longitude
        return None, None
    except Exception as e:
        print("Geocoding error:", e)
        return None, None
    
def get_address_from_lat_lng(lat, lng):
    if not geocoder:
        print("Reverse geocoding not available - API key not configured")
        return None
    try:
        result = geocoder.reverse_geocode(lat, lng)
        if result and len(result):
            return result[0]['formatted']  # A readable address string
        return None
    except Exception as e:
        print("Reverse geocoding error:", e)
        return None

# --- Helper functions for /events route ---


google_bp = make_google_blueprint(
    client_id=os.environ.get("GOOGLE_CLIENT_ID"),
    client_secret=os.environ.get("GOOGLE_CLIENT_SECRET"),
    scope=[
        "https://www.googleapis.com/auth/userinfo.profile",
        "https://www.googleapis.com/auth/userinfo.email",
        "openid",
    ],
    redirect_to="google_signup_callback"
)
app.register_blueprint(google_bp, url_prefix="/auth")

# Session configuration for better security
app.config['SESSION_COOKIE_SECURE'] = True  # A05:2021-Security Misconfiguration: Only send cookies over HTTPS
app.config['SESSION_COOKIE_HTTPONLY'] = True # A05:2021-Security Misconfiguration: Prevent client-side JS access to cookies
app.config['SESSION_COOKIE_SAMESITE'] = 'Lax' # A05:2021-Security Misconfiguration: CSRF protection

# --- Database Connection Management ---
# A03:2021-Injection: Always use parameterized queries.
# A05:2021-Security Misconfiguration: Ensure connection details are from secure sources (.env).

def get_db_connection():
    return mysql.connector.connect(
        host=DB_HOST, user=DB_USER, password=DB_PASSWORD, database=DB_NAME, port=DB_PORT
    )

def log_audit_action(action, details, user_id=None, status='success'):
    """Log audit actions to the database."""
    try:
        conn = get_db_connection()
        cursor = conn.cursor()
        
        # Get the current user_id if not provided
        if user_id is None:
            user_id = session.get('user_id')
        
        # Insert audit log entry
        query = """
        INSERT INTO audit_logs (user_id, action, details, status, timestamp) 
        VALUES (%s, %s, %s, %s, NOW())
        """
        cursor.execute(query, (user_id, action, details, status))
        conn.commit()
        
    except Exception as e:
        # Log the error but don't interrupt the main flow
        print(f"Audit logging error: {e}")
    finally:
        if 'cursor' in locals():
            cursor.close()
        if 'conn' in locals():
            conn.close()

def get_db_cursor(conn):
    return conn.cursor(dictionary=True)

# --- Session Management Functions ---
def create_signup_session(signup_data, otp_code=None, otp_email=None):
    """Create a secure signup session with all necessary data"""
    session_id = f"signup_{datetime.now().timestamp()}"
    session['signup_session_id'] = session_id
    session['signup_session_active'] = True
    session['pending_signup'] = signup_data
    
    if otp_code and otp_email:
        session['otp_code'] = otp_code
        session['otp_email'] = otp_email
        session['otp_verified'] = False
    
    # Set session expiry (30 minutes from now)
    session['signup_session_expires'] = (datetime.now() + timedelta(minutes=30)).timestamp()
    print(f"DEBUG: Created signup session {session_id}")

def create_login_session(user_data, step='password_verified'):
    """Create a secure login session for multi-step authentication"""
    session_id = f"login_{datetime.now().timestamp()}"
    session['login_session_id'] = session_id
    session['login_session_active'] = True
    session['login_step'] = step
    
    # Store temporary user data
    session['temp_user_id'] = user_data.get('user_id')
    session['temp_user_role'] = user_data.get('role')
    session['temp_user_name'] = user_data.get('username')
    
    # Set session expiry (15 minutes from now for login security)
    session['login_session_expires'] = (datetime.now() + timedelta(minutes=15)).timestamp()
    print(f"DEBUG: Created login session {session_id} at step {step}")

def is_signup_session_valid():
    """Check if there's a valid active signup session"""
    if not session.get('signup_session_active'):
        return False
    
    # Check if session has expired
    expires = session.get('signup_session_expires')
    if expires and datetime.now().timestamp() > expires:
        clear_signup_session()
        return False
    
    # Check if required data exists
    if not session.get('pending_signup'):
        return False
    
    return True

def is_login_session_valid():
    """Check if there's a valid active login session"""
    if not session.get('login_session_active'):
        return False
    
    # Check if session has expired
    expires = session.get('login_session_expires')
    if expires and datetime.now().timestamp() > expires:
        clear_login_session()
        return False
    
    # Check if required data exists
    if not session.get('temp_user_id'):
        return False
    
    return True

def clear_signup_session():
    """Clear all signup session data"""
    signup_keys = [
        'signup_session_id', 'signup_session_active', 'signup_session_expires',
        'pending_signup', 'otp_code', 'otp_email', 'otp_verified', 'signup_method'
    ]
    for key in signup_keys:
        session.pop(key, None)
    print("DEBUG: Cleared signup session")

def clear_login_session():
    """Clear all login session data"""
    login_keys = [
        'login_session_id', 'login_session_active', 'login_session_expires',
        'login_step', 'temp_user_id', 'temp_user_role', 'temp_user_name',
        'login_otp_code', 'login_otp_email'
    ]
    for key in login_keys:
        session.pop(key, None)
    print("DEBUG: Cleared login session")

def require_signup_session(f):
    """Decorator to require an active signup session - logs out user if invalid"""
    @wraps(f)
    def decorated_function(*args, **kwargs):
        if not is_signup_session_valid():
            # Force logout by clearing all session data
            session.clear()
            flash("Invalid session", "error")
            return redirect(url_for('login'))
        return f(*args, **kwargs)
    return decorated_function

def require_login_session(f):
    """Decorator to require an active login session - logs out user if invalid"""
    @wraps(f)
    def decorated_function(*args, **kwargs):
        if not is_login_session_valid():
            # Force logout by clearing all session data
            session.clear()
            flash("Invalid session", "error")
            return redirect(url_for('login'))
        return f(*args, **kwargs)
    return decorated_function

# --- Role-Based Access Control (RBAC) Decorators ---
# A01:2021-Broken Access Control: Implement robust access control with decorators.
def login_required(f):
    @wraps(f)
    def decorated_function(*args, **kwargs):
        if g.user is None:
            # Check if user is in middle of login process
            if session.get('login_step') == 'password_verified' and session.get('temp_user_id'):
                flash("Please complete your security questions to access this page.", 'info')
                return redirect(url_for('security_questions'))
            elif session.get('login_step') == 'otp_required' and session.get('temp_user_id'):
                flash("Please verify your email code to access this page.", 'info')
                return redirect(url_for('login_verify_otp'))
            else:
                flash("You need to be logged in to access this page.", 'info')
                return redirect(url_for('login'))
        return f(*args, **kwargs)
    return decorated_function

def role_required(allowed_roles):
    def decorator(f):
        @wraps(f)
        @login_required # Ensure user is logged in before checking role
        def decorated_function(*args, **kwargs):
            if g.role not in allowed_roles:
                flash("You do not have permission to access this page.", 'danger')
                app.logger.warning(f"Unauthorized access attempt by user {g.user} (role: {g.role}) to a {allowed_roles} page.")
                return redirect(url_for('home')) # Redirect to a safe page, e.g., home or login
            return f(*args, **kwargs)
        return decorated_function
    return decorator

# --- User Context Loading ---
@app.before_request
def load_logged_in_user():
    # Clean up expired sessions
    if session.get('signup_session_expires'):
        if datetime.now().timestamp() > session.get('signup_session_expires'):
            clear_signup_session()
    
    if session.get('login_session_expires'):
        if datetime.now().timestamp() > session.get('login_session_expires'):
            clear_login_session()
    
    # Load user context
    g.user = session.get('user_id') # This is the user ID
    g.role = session.get('user_role')
    g.username = session.get('user_name') # This is the username

@app.route('/')
def home():
    if g.role != 'elderly':
        return redirect(url_for('login'))
    return render_template('home.html')

@app.route('/volunteer_dashboard')
def volunteer_dashboard():
    if g.role != 'volunteer':
        return redirect(url_for('login'))
    return render_template('volunteer.html')

@app.route('/login', methods=['GET', 'POST'])
def login():
    if request.method == 'POST':
        email_or_username = request.form.get('email', '').strip() # A03:2021-Injection: Sanitize input by stripping whitespace
        password = request.form.get('password', '').strip()

        # A07:2021-Identification and Authentication Failures: Basic input validation
        if not email_or_username or not password:
            flash('Please fill in all fields.', 'error')
            return render_template('login.html')

        conn = None
        cursor = None
        try:
            conn = get_db_connection()
            cursor = get_db_cursor(conn)
            # A03:2021-Injection: Parameterized query prevents SQL injection
            # Check both email and username fields and get security questions info
            cursor.execute("""
                SELECT user_id, username, password, role, email, sec_qn_1, sec_qn_2, sec_qn_3
                FROM Users 
                WHERE email = %s OR username = %s
            """, (email_or_username, email_or_username))
            user = cursor.fetchone()

            # A07:2021-Identification and Authentication Failures: Generic error message for login
            # This prevents user enumeration.
            if user and check_password_hash(user['password'], password):
                # Clear any existing sessions first
                clear_signup_session()
                clear_login_session()
                
                # Create login session
                create_login_session(user)

                app.logger.info(f"Password verification successful for user {user['username']} ({user['role']}).")

                 # Log successful login
                log_audit_action(
                    action='Login',
                    details=f"Password verified for user {user['email']} with role {user['role']}",
                    user_id=user['user_id'],
                    status='Success'
                )


                # Check if user has an email (not null or empty)
                user_email = user.get('email', '')
                has_email = user_email and user_email != 'null' and user_email.strip()
                
                if has_email:
                    # User has email - send OTP for login verification
                    otp = generate_otp()
                    print(f"DEBUG: Generated OTP: '{otp}' (type: {type(otp)})")
                    session['login_otp_code'] = otp
                    session['login_otp_email'] = user_email
                    session['login_step'] = 'otp_required'
                    print(f"DEBUG: Stored in session: '{session.get('login_otp_code')}' (type: {type(session.get('login_otp_code'))})")
                    
                    try:
                        send_otp_email(user_email, otp)
                        return redirect(url_for('login_verify_otp'))
                    except Exception as e:
                        app.logger.error(f"Failed to send login OTP to {user_email}: {e}")
                        flash("Failed to send verification code. Please try again.", "error")
                        clear_login_session()
                        return redirect(url_for('login'))
                else:
                    # User doesn't have email - use security questions
                    sec_qn_1 = user.get('sec_qn_1', '')
                    sec_qn_2 = user.get('sec_qn_2', '')
                    sec_qn_3 = user.get('sec_qn_3', '')
                    
                    # Check if security questions are missing or set to "null"
                    needs_security_questions_setup = (
                        not sec_qn_1 or not sec_qn_2 or not sec_qn_3 or
                        sec_qn_1 == 'null' or sec_qn_2 == 'null' or sec_qn_3 == 'null'
                    )
                    
                    if needs_security_questions_setup:
                        # User needs to set up security questions first
                        flash("Please set up your security questions to complete login.", "info")
                        return redirect(url_for('security_questions'))
                    else:
                        # User has security questions - must verify them to complete login
                        flash("Please verify your security questions to complete login.", "info")
                        return redirect(url_for('security_questions'))
            else:
                flash('Invalid credentials.', 'error')

                # Log failed login attempt
                log_audit_action(
                    action='Login',
                    details=f"Invalid credentials for email/username: {email_or_username}",
                    user_id=None,
                    status='Failed'
                )

                app.logger.warning(f"Failed login attempt for email/username: {email_or_username}") # A09:2021-Security Logging
        except Exception as e:
            app.logger.error(f"Login error for email/username {email_or_username}: {e}")
            flash("An unexpected error occurred during login. Please try again.", "error")
        finally:
            if cursor: cursor.close()
            if conn: conn.close()

    return render_template('login.html')

@app.route('/signup', methods=['GET', 'POST'])
def signup():
    # Get community centers from location.py instead of database
    locations = get_community_centers()
    
    if request.method == 'POST':
        # Clear OAuth prefill data once form is submitted
        session.pop('oauth_signup_email', None)
        session.pop('oauth_signup_username', None)
        
        # Store form data in session, do NOT insert into DB yet
        email = request.form.get('email', '').strip()
        
        session['pending_signup'] = {
            'username': request.form['username'],
            'password': request.form['password'],
            'confirm_password': request.form['confirm_password'],
            'email': email,
            'dob': request.form['dob'],
            'location_id': request.form['location_id'],
            'is_volunteer': 'is_volunteer' in request.form
        }

        # Basic Validation
        if session['pending_signup']['password'] != session['pending_signup']['confirm_password']:
            flash("Passwords do not match.", "error")
            # Clear session data
            session.pop('pending_signup', None)
            return redirect(url_for('signup'))

        conn = get_db_connection()
        cursor = get_db_cursor(conn)

        try:
            # Check if username already exists
            cursor.execute("SELECT * FROM Users WHERE username = %s", (session['pending_signup']['username'],))
            existing_username = cursor.fetchone()
            cursor.fetchall()  # Consume any remaining results

            if existing_username:
                flash("Username is already taken.", "error")
                # Clear session data
                session.pop('pending_signup', None)
                return redirect(url_for('signup'))

            # If user provided an email, use OTP verification
            if email:
                # Check if email already exists
                cursor.execute("SELECT * FROM Users WHERE email = %s", (session['pending_signup']['email'],))
                existing_email = cursor.fetchone()
                cursor.fetchall()  # Consume any remaining results

                if existing_email:
                    flash("Email is already registered.", "error")
                    # Clear session data
                    session.pop('pending_signup', None)
                    return redirect(url_for('signup'))

                otp = generate_otp()
                print(f"DEBUG: Generated signup OTP: '{otp}' (type: {type(otp)})")
                
                # Clear any leftover login session data to avoid confusion
                clear_login_session()
                
                # Create secure signup session
                signup_data = session['pending_signup']
                create_signup_session(signup_data, otp, email)
                
                print(f"DEBUG: Signup session created successfully")

                send_otp_email(email, otp)
                return redirect(url_for('verify_otp'))
            else:
                # No email provided - redirect to security questions for verification
                signup_data = session['pending_signup']
                create_signup_session(signup_data)
                session['signup_method'] = 'security_questions'
                flash("Please set up security questions to complete your registration.", "info")
                return redirect(url_for('security_questions'))

        except Exception as e:
            flash("An error occurred during signup. Please try again.", "error")
            print(f"Error: {e}")
            # Clear session data
            session.pop('pending_signup', None)
            return redirect(url_for('signup'))
        finally:
            cursor.close()
            conn.close()

    # Get prefill data from Google OAuth if available
    prefill_email = session.get('oauth_signup_email', '')
    prefill_username = session.get('oauth_signup_username', '')
    
    return render_template('signup.html', 
                         locations=locations,
                         prefill_email=prefill_email,
                         prefill_username=prefill_username)

@app.route('/api/test_route', methods=['POST'])
def api_test_route():
    """Test API route to check registration"""
    return jsonify({'message': 'test route works'})

@app.route('/api/find_closest_center', methods=['POST'])
def api_find_closest_center():
    """API endpoint to find closest community center based on user location"""
    try:
        data = request.get_json()
        print(f"DEBUG: Received data: {data}")
        
        user_lat = data.get('latitude')
        user_lng = data.get('longitude')
        
        print(f"DEBUG: user_lat: {user_lat}, user_lng: {user_lng}")
        
        if not user_lat or not user_lng:
            print("DEBUG: Missing latitude or longitude")
            return jsonify({'error': 'Latitude and longitude are required'}), 400
        
        print("DEBUG: Calling find_closest_community_center...")
        closest_center = find_closest_community_center(user_lat, user_lng)
        print(f"DEBUG: closest_center result: {closest_center}")
        
        if closest_center:
            print("DEBUG: Returning success response")
            return jsonify({
                'success': True,
                'center': closest_center
            })
        else:
            print("DEBUG: No closest center found")
            return jsonify({'error': 'Could not find closest community center'}), 500
            
    except Exception as e:
        print(f"DEBUG: Exception in api_find_closest_center: {e}")
        import traceback
        traceback.print_exc()
        return jsonify({'error': str(e)}), 500

@app.route('/api/geocode', methods=['POST'])
def api_geocode():
    """API endpoint to geocode an address"""
    try:
        data = request.get_json()
        address = data.get('address')
        
        if not address:
            return jsonify({'error': 'Address is required'}), 400
        
        result = geocode_address(address)
        
        if result:
            return jsonify({
                'success': True,
                'location': result
            })
        else:
            return jsonify({'error': 'Could not geocode address'}), 500
            
    except Exception as e:
        return jsonify({'error': str(e)}), 500

@app.route('/verify_otp', methods=['GET', 'POST'])
@require_signup_session
def verify_otp():
    # Debug session state
    print(f"DEBUG: Session state at verify_otp: {dict(session)}")
    print(f"DEBUG: Signup session valid: {is_signup_session_valid()}")
    
    if request.method == 'POST':
        # Handle the OTP form submission with individual digit inputs
        otp_digits = []
        for i in range(6):
            digit = request.form.get(f'otp_{i}', '').strip()
            otp_digits.append(digit)
        
        # Also check for a single OTP field (hidden field from JavaScript)
        single_otp = request.form.get('otp', '').strip()
        
        if single_otp:
            entered_otp = single_otp
        else:
            entered_otp = ''.join(otp_digits)
        
        if not entered_otp:
            flash("OTP cannot be empty.", "error")
            return render_template('verify_otp.html')

        # Debug logging
        session_otp = str(session.get('otp_code', ''))
        entered_otp = str(entered_otp)
        print(f"DEBUG: Entered OTP: '{entered_otp}' (type: {type(entered_otp)})")
        print(f"DEBUG: Session OTP: '{session_otp}' (type: {type(session_otp)})")
        print(f"DEBUG: OTP comparison result: {entered_otp == session_otp}")

        if entered_otp == session_otp:
            # Insert user into DB only after OTP is verified
            signup_data = session.get('pending_signup')
            if not signup_data:
                flash("Signup session expired. Please sign up again.", "error")
                return redirect(url_for('signup'))

            name = signup_data['username']
            password = signup_data['password']
            email = signup_data['email']
            dob = signup_data['dob']
            location_id = signup_data['location_id']
            is_volunteer = signup_data['is_volunteer']
            hashed_password = generate_password_hash(password)
            role = 'volunteer' if is_volunteer else 'elderly'

            conn = None
            cursor = None
            try:
                print(f"DEBUG: Attempting database connection...")
                conn = get_db_connection()
                print(f"DEBUG: Database connection successful")
                cursor = conn.cursor()
                print(f"DEBUG: Inserting user: {name}, {email}, {role}, location_id: {location_id}")
                
                # Generate UUID for the user
                import uuid
                user_uuid = str(uuid.uuid4())
                
                # Try inserting with location_id but handle foreign key constraint gracefully
                try:
                    cursor.execute("""
                        INSERT INTO Users (uuid, username, email, password, dob, location_id, role, sec_qn_1, sec_qn_2, sec_qn_3)
                        VALUES (%s, %s, %s, %s, %s, %s, %s, %s, %s, %s)
                    """, (user_uuid, name, email, hashed_password, dob, location_id, role, "null", "null", "null"))
                    conn.commit()
                    print(f"DEBUG: User inserted successfully with location_id and UUID: {user_uuid}")
                except mysql.connector.IntegrityError as ie:
                    if ie.errno == 1452:  # Foreign key constraint fails
                        print(f"DEBUG: Foreign key constraint detected, inserting without location_id")
                        conn.rollback()
                        cursor.execute("""
                            INSERT INTO Users (uuid, username, email, password, dob, role, sec_qn_1, sec_qn_2, sec_qn_3)
                            VALUES (%s, %s, %s, %s, %s, %s, %s, %s, %s)
                        """, (user_uuid, name, email, hashed_password, dob, role, "null", "null", "null"))
                        conn.commit()
                        print(f"DEBUG: User inserted successfully without location_id but with UUID: {user_uuid}")
                    else:
                        raise
                
                # Clean up session after successful insertion
                clear_signup_session()
                
                flash("Account created and email verified successfully!", "success")
                return redirect(url_for('login'))
                
            except mysql.connector.Error as err:
                print(f"Database error during signup: {err}")
                print(f"Error code: {err.errno}")
                print(f"SQL state: {err.sqlstate}")
                flash(f"Database error: {err}. Please try again.", "error")
                # Don't redirect to signup, stay on verify_otp page
                return render_template('verify_otp.html')
            except Exception as e:
                print(f"General error during signup: {e}")
                flash(f"Unexpected error: {e}. Please try again.", "error")
                return render_template('verify_otp.html')
            finally:
                if cursor:
                    cursor.close()
                if conn:
                    conn.close()
        else:
            flash("Invalid OTP. Please try again.", "error")
            print(f"DEBUG: OTP mismatch - keeping session data intact")
            print(f"DEBUG: Session after failed OTP: {dict(session)}")
            return render_template('verify_otp.html')

    return render_template('verify_otp.html')

@app.route('/resend_otp', methods=['POST'])
@require_signup_session
def resend_otp():
    try:
        # Generate a new OTP
        new_otp = generate_otp()
        session['otp_code'] = new_otp
        
        # Send the new OTP to the same email
        send_otp_email(session['otp_email'], new_otp)
        
        flash("A new OTP has been sent to your email.", "info")
    except Exception as e:
        flash("Failed to resend OTP. Please try again.", "error")
        print(f"Error resending OTP: {e}")
    
    return redirect(url_for('verify_otp'))

@app.route('/login_verify_otp', methods=['GET', 'POST'])
@require_login_session
def login_verify_otp():
    """Verify OTP for login completion"""
    
    if request.method == 'POST':
        # Handle the OTP form submission with individual digit inputs
        otp_digits = []
        for i in range(6):
            digit = request.form.get(f'otp_{i}', '').strip()
            otp_digits.append(digit)
        
        # Also check for a single OTP field (hidden field from JavaScript)
        single_otp = request.form.get('otp', '').strip()
        
        if single_otp:
            entered_otp = single_otp
        else:
            entered_otp = ''.join(otp_digits)
        
        if not entered_otp:
            flash("OTP cannot be empty.", "error")
            return render_template('verify_otp.html')

        if entered_otp == session.get('login_otp_code'):
            # OTP verified - complete login
            temp_user_id = session.get('temp_user_id')
            temp_user_role = session.get('temp_user_role')
            temp_user_name = session.get('temp_user_name')
            
            # Clear login session and set permanent user session
            clear_login_session()
            session['user_id'] = temp_user_id
            session['user_role'] = temp_user_role
            session['user_name'] = temp_user_name
            
            app.logger.info(f"User {temp_user_name} ({temp_user_role}) completed login via OTP verification.")
            flash("Login completed successfully!", "success")
            
            # Redirect based on role
            if temp_user_role == 'admin':
                return redirect(url_for('admin_dashboard'))
            elif temp_user_role == 'volunteer':
                return redirect(url_for('volunteer_dashboard'))
            elif temp_user_role == 'elderly':
                return redirect(url_for('home'))
            else:
                return redirect(url_for('home'))  # Default fallback
        else:
            # Debug information
            print(f"DEBUG: Entered OTP: '{entered_otp}' (type: {type(entered_otp)})")
            print(f"DEBUG: Session OTP: '{session.get('login_otp_code')}' (type: {type(session.get('login_otp_code'))})")
            print(f"DEBUG: OTP Match: {entered_otp == session.get('login_otp_code')}")
            flash("Invalid OTP. Please try again.", "error")
            app.logger.warning(f"Failed OTP verification during login for user {session.get('temp_user_name')}")
            return render_template('verify_otp.html')

    return render_template('verify_otp.html')

@app.route('/resend_login_otp', methods=['POST'])
@require_login_session
def resend_login_otp():
    """Resend OTP for login verification"""
    
    try:
        # Generate a new OTP
        new_otp = generate_otp()
        session['login_otp_code'] = new_otp
        
        # Send the new OTP to the email
        send_otp_email(session['login_otp_email'], new_otp)
        
        flash("A new verification code has been sent to your email.", "info")
        app.logger.info(f"Login OTP resent for user {session.get('temp_user_name')}")
    except Exception as e:
        flash("Failed to resend verification code. Please try again.", "error")
        app.logger.error(f"Error resending login OTP: {e}")
    
    return redirect(url_for('login_verify_otp'))

@app.route('/mfa')
def mfa():
    return render_template('mfa.html')


# Security Questions Routes - imported from security_questions module
@app.route('/security_questions', methods=['GET', 'POST'])
def security_questions():
    """Security questions route using the security_questions module with session protection"""
    # Check if user has either a valid signup or login session
    has_signup_session = is_signup_session_valid()
    has_login_session = is_login_session_valid()
    
    if not has_signup_session and not has_login_session:
        # Force logout by clearing all session data
        session.clear()
        flash("Invalid session", "error")
        return redirect(url_for('login'))
    
    return security_questions_route()

@app.route('/reset_password', methods=['GET', 'POST'])
def reset_password():
    """Password reset route using the security_questions module"""
    return reset_password_route()

@app.route('/forgot_password', methods=['GET', 'POST'])
def forgot_password():
    """Forgot password route using the security_questions module"""
    return forgot_password_route()


@app.route('/add_event', methods=['GET', 'POST'], endpoint='user_add_event')
#@login_required(['admin'])
def user_add_event():
    return render_template('add_events.html')


@app.route('/admin_dashboard')
def admin_dashboard():
    if g.role != 'admin':
        return redirect(url_for('login'))
    return render_template('admin.html')  # ✅ load the actual template

@app.route('/admin/accounts')
def account_management():
    if g.role != 'admin':
        return redirect(url_for('login'))

    conn = get_db_connection()
    cursor = get_db_cursor(conn)

    # Fetch users by role with needed fields
    cursor.execute("SELECT email, username, created_at, role FROM Users WHERE role = 'volunteer'")
    volunteers = cursor.fetchall()

    cursor.execute("SELECT email, username, created_at, role FROM Users WHERE role = 'elderly'")
    elderly = cursor.fetchall()

    cursor.execute("SELECT email, username, created_at, role FROM Users WHERE role = 'admin'")
    admins = cursor.fetchall()

    cursor.close()
    conn.close()

    return render_template('acc_management.html', volunteers=volunteers, elderly=elderly, admins=admins)

@app.route('/admin/accounts/<role_param>/<email_param>', methods=['GET', 'POST'])
@role_required(['admin'])
def account_details(role_param, email_param):
    conn = None
    cursor = None
    user = None
    try:
        conn = get_db_connection()
        cursor = conn.cursor(dictionary=True)

        if request.method == 'POST':
            # A03:2021-Injection & A04:2021-Insecure Design: Server-side input validation for updates
            username = request.form.get('username', '').strip()
            updated_role = request.form.get('role', '').strip()
            updated_email = request.form.get('email', '').strip()
            dob = request.form.get('dob')
            location = request.form.get('location', '').strip()

            if not username or not updated_role or not updated_email:
                log_audit_action(
                    user_id=g.user,
                    email=g.username,
                    role=g.role,
                    action='Update_Account',
                    status='Failed',
                    details="Validation failed: missing required fields",
                    target_table='Users',
                    target_id=None
                )
                flash('All fields are required.', 'danger')
                return redirect(url_for('account_details', role_param=role_param, email_param=email_param))

            if updated_role not in ['elderly', 'volunteer', 'admin']:
                log_audit_action(
                    user_id=g.user,
                    email=g.username,
                    role=g.role,
                    action='Update_Account',
                    status='Failed',
                    details=f"Validation failed: invalid role {updated_role}",
                    target_table='Users',
                    target_id=None
                )
                flash('Invalid role specified.', 'danger')
                return redirect(url_for('account_details', role_param=role_param, email_param=email_param))

            if not re.match(r"[^@]+@[^@]+\.[^@]+", updated_email):
                log_audit_action(
                    user_id=g.user,
                    email=g.username,
                    role=g.role,
                    action='Update_Account',
                    status='Failed',
                    details=f"Validation failed: invalid email format {updated_email}",
                    target_table='Users',
                    target_id=None
                )
                flash("Invalid email format.", "danger")
                return redirect(url_for('account_details', role_param=role_param, email_param=email_param))

            # Important: Check if the new email already exists for another user
            cursor.execute("SELECT user_id FROM Users WHERE email = %s AND email != %s", (updated_email, email_param))
            if cursor.fetchone():
                log_audit_action(
                    user_id=g.user,
                    email=g.username,
                    role=g.role,
                    action='Update_Account',
                    status='Failed',
                    details=f"Validation failed: email {updated_email} already in use",
                    target_table='Users',
                    target_id=None
                )
                flash("This email is already in use by another account.", "danger")
                return redirect(url_for('account_details', role_param=role_param, email_param=email_param))

            cursor.execute('''
                UPDATE Users
                SET username = %s, role = %s, email = %s, DOB = %s, location_id = %s
                WHERE email = %s AND role = %s
            ''', (username, updated_role, updated_email, dob if dob else None, location, email_param, role_param))
            conn.commit()

            # Success audit log
            log_audit_action(
                user_id=g.user,
                email=g.username,
                role=g.role,
                action='Update_Account',
                status='Success',
                details=f"Updated user {email_param} to {updated_email} with role {updated_role}",
                target_table='Users',
                target_id=None
            )

            # A09:2021-Security Logging: Log administrative actions
            app.logger.info(f"Admin {g.username} updated user {email_param} to {updated_email} (role: {updated_role}).")
            flash('User details updated successfully!', 'success')
            return redirect(url_for('account_management'))

        # GET request - fetch user to prefill form
        cursor.execute("SELECT * FROM Users WHERE email = %s AND role = %s", (email_param, role_param))
        user = cursor.fetchone()

        if user:
            dob_val = user.get('DOB')
            try:
                if isinstance(dob_val, (datetime, date)):
                    user['DOB'] = dob_val.strftime('%Y-%m-%d')
                elif isinstance(dob_val, str):
                    for fmt in ('%Y-%m-%d', '%d/%m/%Y'):
                        try:
                            dob_obj = datetime.strptime(dob_val, fmt)
                            user['DOB'] = dob_obj.strftime('%Y-%m-%d')
                            break
                        except ValueError:
                            continue
                    else:
                        user['DOB'] = ''
                else:
                    user['DOB'] = ''
            except Exception as e:
                app.logger.warning(f"DOB formatting error for user {email_param}: {e}")
                user['DOB'] = ''

            return render_template('acc_details.html', user=user)
        else:
            flash('User not found or role mismatch.', 'warning')
            return redirect(url_for('account_management'))

    except Exception as e:
        log_audit_action(
            user_id=g.user,
            email=g.username,
            role=g.role,
            action='Update_Account',
            status='Failed',
            details=f"Exception during update: {e}",
            target_table='Users',
            target_id=None
        )
        app.logger.error(f"Error in account_details for {email_param}: {e}")
        flash('Failed to process user details.', 'danger')
        if conn: conn.rollback()
        return redirect(url_for('account_management')) # Always redirect on error to prevent exposing internal details
    finally:
        if cursor: cursor.close()
        if conn: conn.close()

@app.route('/delete_account', methods=['POST'])
@role_required(['admin'])
def delete_account():
    # A08:2021-Software and Data Integrity Failures: CSRF protection is handled by Flask-WTF or custom token
    # For a simple form, you might rely on SameSite cookies or implement a CSRF token.
    # The current code lacks explicit CSRF token verification, making it vulnerable to CSRF attacks.
    # Flask-WTF is highly recommended for this.

    email_to_delete = request.form.get('email', '').strip()
    role_to_delete = request.form.get('role', '').strip() # Added role to ensure specific deletion

    if not email_to_delete or not role_to_delete:
        log_audit_action(
            user_id=g.user,
            email=g.username,
            role=g.role,
            action='Delete_Account',
            status='Failed',
            details="No email or role provided for deletion",
            target_table='Users',
            target_id=None
        )
        flash('No email or role provided for deletion.', 'warning')
        return redirect(url_for('account_management'))

    if email_to_delete == g.username: # Prevent admin from deleting themselves
        log_audit_action(
            user_id=g.user,
            email=g.username,
            role=g.role,
            action='Delete_Account',
            status='Failed',
            details="Admin attempted to delete own account",
            target_table='Users',
            target_id=None
        )
        flash('You cannot delete your own admin account!', 'danger')
        return redirect(url_for('account_management'))

    conn = None
    cursor = None
    try:
        conn = get_db_connection()
        cursor = conn.cursor()

        # A03:2021-Injection: Parameterized query
        cursor.execute("DELETE FROM Users WHERE email = %s AND role = %s", (email_to_delete, role_to_delete))
        conn.commit()

        if cursor.rowcount > 0:
            flash(f'Account {email_to_delete} ({role_to_delete}) deleted successfully.', 'success')
            log_audit_action(
                user_id=g.user,
                email=g.username,
                role=g.role,
                action='Delete_Account',
                status='Success',
                details=f"Deleted account {email_to_delete} ({role_to_delete})",
                target_table='Users',
                target_id=None
            )
            app.logger.info(f"Admin {g.username} deleted account: {email_to_delete} ({role_to_delete}).") # A09:2021-Security Logging
        else:
            log_audit_action(
                user_id=g.user,
                email=g.username,
                role=g.role,
                action='Delete_Account',
                status='Failed',
                details=f"Account {email_to_delete} ({role_to_delete}) not found or role mismatch",
                target_table='Users',
                target_id=None
            )
            flash(f'Account {email_to_delete} ({role_to_delete}) not found or role mismatch.', 'warning')

    except Exception as e:
        log_audit_action(
            user_id=g.user,
            email=g.username,
            role=g.role,
            action='Delete_Account',
            status='Failed',
            details=f"Exception during deletion: {e}",
            target_table='Users',
            target_id=None
        )
        flash('Error deleting account. Please try again.', 'danger')
        app.logger.error(f"Error deleting account {email_to_delete} ({role_to_delete}): {e}") # A09:2021-Security Logging
        if conn: conn.rollback()
    finally:
        if cursor: cursor.close()
        if conn: conn.close()
    return redirect(url_for('account_management'))

@app.route('/eventdetails/<int:event_id>')
def event_details(event_id):
    """
    Connects to the MySQL database, fetches data for a specific event by ID,
    and renders it in an HTML template. It also checks if the current guest user
    has already signed up for this event and if they are a volunteer for it.
    """
    db_connection = None
    cursor = None
    event = None
    has_signed_up = False
    is_volunteer_for_event = False

    # IMPORTANT: Use g.user directly for ID, g.role for role, and g.username for username
    current_user_id = g.user
    current_user_role = g.role

    # Handle cases where g.user or g.role might be None (not logged in)
    if not current_user_id:
        flash("You need to be logged in to view event details.", 'info')
        return redirect(url_for('login'))

    try:
        db_connection = mysql.connector.connect(
            host=DB_HOST, user=DB_USER, password=DB_PASSWORD, database=DB_NAME, port=DB_PORT
        )
        cursor = db_connection.cursor(dictionary=True)

        cursor.execute("SELECT EventID, EventDescription, Date, Time, Venue, Category, ImageFileName FROM event WHERE EventID = %s", (event_id,))
        event = cursor.fetchone()

        if not event:
            flash(f"No event found with ID {event_id}.", 'error')
            return redirect(url_for('usereventpage'))

<<<<<<< HEAD
        # A03:2021-Injection: Parameterized queries for signup and volunteer checks
        cursor.execute("SELECT COUNT(*) FROM Event_detail WHERE event_id = %s AND user_id = %s", (event_id, current_user_id,))
=======
        check_signup_query = "SELECT COUNT(*) FROM user_calendar_events WHERE event_id = %s AND user_id = %s"
        cursor.execute(check_signup_query, (event_id, current_user_id))
>>>>>>> 18990da8
        if cursor.fetchone()['COUNT(*)'] > 0:
            has_signed_up = True

        # Volunteer logic now allows 'user' role (all guests) to volunteer, or 'volunteer' role
        if current_user_role in ['volunteer', 'elderly']: # assuming elderly can also volunteer now based on prev logic
            check_volunteer_query = "SELECT COUNT(*) FROM event_volunteers WHERE event_id = %s AND user_id = %s"
            cursor.execute(check_volunteer_query, (event_id, current_user_id))
            if cursor.fetchone()['COUNT(*)'] > 0:
                is_volunteer_for_event = True

    except mysql.connector.Error as err:
        print(f"Error: {err}")
        flash(f"Database error: {err}", 'error')
        return render_template('error.html', message=f"Database error: {err}")
    finally:
        if cursor: cursor.close()
        if db_connection: db_connection.close()

    return render_template('eventdetailpage.html',
                           event=event,
                           has_signed_up=has_signed_up,
                           is_volunteer_for_event=is_volunteer_for_event,
                           user_role=current_user_role)

@app.route('/sign_up_for_event', methods=['POST'])
def sign_up_for_event():
    """
    Handles a user (or guest) signing up for an event.
    """
    event_id = request.form.get('event_id', type=int)
    # IMPORTANT: Use g.user directly for ID and g.username for username
    current_user_id = g.user
    current_username = g.username
    signup_type = g.role
    assigned_at = datetime.now()
    if not current_user_id: # Ensure user is logged in
        flash("You must be logged in to sign up for events.", 'info')
        return redirect(url_for('login'))

    if not event_id:
        flash("Invalid event ID provided for sign-up.", 'error')
        return redirect(url_for('usereventpage'))

    # Removed admin check as per previous comments, assuming only regular users sign up.
    # If admins are explicitly disallowed from signing up, re-add the check:
    # if g.role == 'admin':
    #     flash("Admins cannot sign up for events as regular users.", 'warning')
    #     return redirect(url_for('event_details', event_id=event_id))

    db_connection = None
    cursor = None
    try:
        db_connection = mysql.connector.connect(
            host=DB_HOST, user=DB_USER, password=DB_PASSWORD, database=DB_NAME, port=DB_PORT
        )
        cursor = db_connection.cursor(dictionary=True)

        check_signup_query = "SELECT COUNT(*) FROM user_calendar_events WHERE event_id = %s AND user_id = %s"
        cursor.execute(check_signup_query, (event_id, current_user_id))
        if cursor.fetchone()['COUNT(*)'] > 0:
            flash(f"You have already signed up for this event.", 'warning')
            return redirect(url_for('event_details', event_id=event_id))

<<<<<<< HEAD
        insert_query = "INSERT INTO Event_detail (event_id, user_id, username, signup_type, assigned_at) VALUES (%s, %s, %s, %s, %s)"
        cursor.execute(insert_query, (event_id, current_user_id, current_username, signup_type, assigned_at))
=======
        insert_query = "INSERT INTO user_calendar_events (event_id, user_id, username) VALUES (%s, %s, %s)"
        cursor.execute(insert_query, (event_id, current_user_id, current_username))
>>>>>>> 18990da8
        db_connection.commit()

        flash(f"Successfully signed up for the event!", 'success')

    except mysql.connector.Error as err:
        print(f"Error signing up for event: {err}")
        flash(f"Error signing up for event: {err}", 'error')
        if db_connection: db_connection.rollback()
    finally:
        if cursor: cursor.close()
        if db_connection: db_connection.close()

    return redirect(url_for('event_details', event_id=event_id))

@app.route('/remove_sign_up', methods=['POST'])
def remove_sign_up():
    """
    Handles removing a user's (or guest's) sign-up for an event.
    """
    event_id = request.form.get('event_id', type=int)
    current_user_id = g.user # Directly use g.user for ID

    if not current_user_id: # Ensure user is logged in
        flash("You must be logged in to remove event sign-ups.", 'info')
        return redirect(url_for('login'))

    if not event_id:
        flash("Invalid event ID provided for removal.", 'error')
        return redirect(url_for('usereventpage'))

    db_connection = None
    cursor = None
    try:
        db_connection = mysql.connector.connect(
            host=DB_HOST, user=DB_USER, password=DB_PASSWORD, database=DB_NAME, port=DB_PORT
        )
        cursor = db_connection.cursor(dictionary=True)

        delete_query = "DELETE FROM user_calendar_events WHERE event_id = %s AND user_id = %s"
        cursor.execute(delete_query, (event_id, current_user_id))
        db_connection.commit()

        if cursor.rowcount > 0:
            flash(f"Event sign-up removed successfully!", 'success')
        else:
            flash(f"No sign-up found for this event to remove.", 'warning')

    except mysql.connector.Error as err:
        print(f"Error removing event sign-up: {err}")
        flash(f"Error removing event sign-up: {err}", 'error')
        if db_connection: db_connection.rollback()
    finally:
        if cursor: cursor.close()
        if db_connection: db_connection.close()

    return redirect(url_for('event_details', event_id=event_id))

# --- Route for Volunteer Sign-up (Now accessible by 'user' role too) ---
@app.route('/volunteer_for_event', methods=['POST'])
def volunteer_for_event():
    """
    Handles a user signing up to help at an event.
    """
    current_user_id = g.user # Directly use g.user for ID
    current_user_role = g.role
    signup_type = g.role
    assigned_at = datetime.now()

    # This check needs to be aligned with your user roles.
    # If only 'volunteer' role can volunteer:
    # if current_user_role != 'volunteer':
    #     flash("You are not authorized to volunteer for events.", 'error')
    #     return redirect(url_for('home')) # Or redirect to login

    # If all logged-in users (elderly and volunteer) can volunteer:
    if not current_user_id:
        flash("You must be logged in to volunteer for events.", 'info')
        return redirect(url_for('login'))

    event_id = request.form.get('event_id', type=int)
    # user_id = g.user['id'] # The current guest user ID -- CHANGED TO g.user directly for ID

    if not event_id:
        flash("Invalid event ID provided for volunteering.", 'error')
        return redirect(url_for('usereventpage'))

    db_connection = None
    cursor = None
    try:
        db_connection = mysql.connector.connect(
            host=DB_HOST, user=DB_USER, password=DB_PASSWORD, database=DB_NAME, port=DB_PORT
        )
        cursor = db_connection.cursor(dictionary=True)

        # Check if already volunteered
        check_query = "SELECT COUNT(*) FROM event_volunteers WHERE event_id = %s AND user_id = %s"
        cursor.execute(check_query, (event_id, current_user_id))
        if cursor.fetchone()['COUNT(*)'] > 0:
            flash("You have already volunteered for this event.", 'warning')
            return redirect(url_for('event_details', event_id=event_id))

<<<<<<< HEAD
        insert_query = "INSERT INTO Event_detail (event_id, user_id, signup_type, assigned_at) VALUES (%s, %s, %s, %s)"
        cursor.execute(insert_query, (event_id, current_user_id, signup_type, assigned_at)) 
=======
        insert_query = "INSERT INTO event_volunteers (event_id, user_id) VALUES (%s, %s)"
        cursor.execute(insert_query, (event_id, current_user_id))
>>>>>>> 18990da8
        db_connection.commit()
        flash("Successfully signed up to volunteer for the event!", 'success')

    except mysql.connector.Error as err:
        print(f"Error volunteering for event: {err}")
        flash(f"Error volunteering for event: {err}", 'error')
        if db_connection: db_connection.rollback()
    finally:
        if cursor: cursor.close()
        if db_connection: db_connection.close()

    return redirect(url_for('event_details', event_id=event_id))

@app.route('/remove_volunteer', methods=['POST'])
def remove_volunteer():
    """
    Handles a user removing their sign-up to help at an event.
    """
    current_user_id = g.user # Directly use g.user for ID
    current_user_role = g.role
    signup_type = g.role
    assigned_at = datetime.now()

    # Check for authorization. Only logged-in users can remove their volunteer sign-up.
    if not current_user_id:
        flash("You must be logged in to remove your volunteer sign-up.", 'info')
        return redirect(url_for('login'))

    event_id = request.form.get('event_id', type=int)
    # user_id = g.user['id'] -- CHANGED TO g.user directly for ID

    if not event_id:
        flash("Invalid event ID provided for removal.", 'error')
        return redirect(url_for('usereventpage'))

    db_connection = None
    cursor = None
    try:
        db_connection = mysql.connector.connect(
            host=DB_HOST, user=DB_USER, password=DB_PASSWORD, database=DB_NAME, port=DB_PORT
        )
        cursor = db_connection.cursor(dictionary=True)

        delete_query = "DELETE FROM event_volunteers WHERE event_id = %s AND user_id = %s"
        cursor.execute(delete_query, (event_id, current_user_id))
        db_connection.commit()

        if cursor.rowcount > 0:
            flash("Successfully removed your volunteer sign-up.", 'success')
        else:
            flash("No volunteer sign-up found for this event to remove.", 'warning')

    except mysql.connector.Error as err:
        print(f"Error removing volunteer sign-up: {err}")
        flash(f"Error removing volunteer sign-up: {err}", 'error')
        if db_connection: db_connection.rollback()
    finally:
        if cursor: cursor.close()
        if db_connection: db_connection.close()

    return redirect(url_for('event_details', event_id=event_id))


# --- API Endpoint for FullCalendar.js ---
@app.route('/api/my_events')
def api_my_events():
    """
    Returns the current user's signed-up events in a JSON format suitable for FullCalendar.js.
    This also fetches the username.
    """
    current_user_id = g.user # Directly use g.user for ID
    current_username = g.username # Directly use g.username for username

    if not current_user_id: # Ensure user is logged in
        return jsonify({"error": "Unauthorized"}), 401

    events = []

    db_connection = None
    cursor = None
    try:
        db_connection = mysql.connector.connect(
            host=DB_HOST, user=DB_USER, password=DB_PASSWORD, database=DB_NAME, port=DB_PORT
        )
        cursor = db_connection.cursor(dictionary=True)

        # Query to fetch events from user_calendar_events and event_volunteers
        # UNION to combine and deduplicate results.
        query = f"""
            SELECT uce.username AS signup_username, e.EventID, e.EventDescription, e.Date, e.Time, e.Venue
            FROM user_calendar_events uce
            JOIN event e ON uce.event_id = e.EventID
            WHERE uce.user_id = %s

            UNION

            SELECT '{current_username}' AS signup_username, e.EventID, e.EventDescription, e.Date, e.Time, e.Venue
            FROM event_volunteers ev
            JOIN event e ON ev.event_id = e.EventID
            WHERE ev.user_id = %s

            ORDER BY Date, Time
        """
        cursor.execute(query, (current_user_id, current_user_id))
        signed_up_events_raw = cursor.fetchall()

        for event_data in signed_up_events_raw:
            event_date_obj = event_data['Date']
            event_time_str = event_data['Time']

            start_time_obj, end_time_obj = parse_time_range(event_time_str)

            start_datetime = datetime.combine(event_date_obj, start_time_obj)
            end_datetime = datetime.combine(event_date_obj, end_time_obj)

            if end_datetime < start_datetime:
                end_datetime += timedelta(days=1)

            # Display title now includes the username of the signer-upper
            display_title = f"{event_data['EventDescription']} ({event_data['signup_username']})"

            events.append({
                'id': event_data['EventID'],
                'title': display_title,
                'start': start_datetime.isoformat(),
                'end': end_datetime.isoformat(),
                'allDay': False,
                'url': url_for('event_details', event_id=event_data['EventID'])
            })

    except mysql.connector.Error as err:
        print(f"Error fetching events for API: {err}")
        return jsonify({"error": "Failed to load events"}), 500
    finally:
        if cursor: cursor.close()
        if db_connection: db_connection.close()

    return jsonify(events)


@app.route('/calendar')
def calendar():
    """
    Renders the calendar page, displaying the FullCalendar.js widget and
    a list of ALL signed-up events on the left sidebar (no date filter),
    including events volunteered for. This also fetches the username.
    """
    current_user_id = g.user # Directly use g.user for ID
    current_username = g.username # Directly use g.username for username

    if not current_user_id: # Ensure user is logged in
        flash("You need to be logged in to view your calendar.", 'info')
        return redirect(url_for('login'))

    db_connection = None
    cursor = None
    signed_up_events = []

    try:
        db_connection = mysql.connector.connect(
            host=DB_HOST, user=DB_USER, password=DB_PASSWORD, database=DB_NAME, port=DB_PORT
        )
        cursor = db_connection.cursor(dictionary=True)

        query = f"""
            SELECT uce.username AS event_username, e.EventID, e.EventDescription, e.Date, e.Time, e.Venue, e.Category
            FROM user_calendar_events uce
            JOIN event e ON uce.event_id = e.EventID
            WHERE uce.user_id = %s

            UNION

            SELECT '{current_username}' AS event_username, e.EventID, e.EventDescription, e.Date, e.Time, e.Venue, e.Category
            FROM event_volunteers ev
            JOIN event e ON ev.event_id = e.EventID
            WHERE ev.user_id = %s

            ORDER BY Date ASC, Time ASC
        """
        cursor.execute(query, (current_user_id, current_user_id))
        signed_up_events = cursor.fetchall()

    except mysql.connector.Error as err:
        print(f"Error fetching signed up events for calendar list: {err}")
        flash(f"Error loading your events list: {err}", 'error')
    finally:
        if cursor: cursor.close()
        if db_connection: db_connection.close()

    return render_template('calendar.html', signed_up_events=signed_up_events, user_id=current_user_id)


# --- Helper function to parse time strings like "9am-12pm" or "10:00-11:00" ---
def parse_time_range(time_str):
    """
    Parses a time range string (e.g., "9am-12pm", "10:00-11:00") into
    start and end datetime.time objects.
    """
    try:
        parts = time_str.split('-')
        start_time_str = parts[0].strip()
        end_time_str = parts[1].strip() if len(parts) > 1 else None

        # Helper to convert various time formats to HH:MM (24-hour)
        def convert_to_24hr_format(t_str):
            t_str = t_str.lower().replace('.', '') # remove dots like 9.30am

            if 'am' in t_str:
                t_str = t_str.replace('am', '')
                if ':' in t_str: # e.g., 9:30am
                    return datetime.strptime(t_str, '%I:%M').strftime('%H:%M')
                else: # e.g., 9am
                    return datetime.strptime(t_str, '%I').strftime('%H:%M')
            elif 'pm' in t_str:
                t_str = t_str.replace('pm', '')
                if ':' in t_str: # e.g., 1:30pm
                    dt_obj = datetime.strptime(t_str, '%I:%M')
                    if dt_obj.hour == 12: # 12 PM is 12:xx
                        return dt_obj.strftime('%H:%M')
                    return (dt_obj + timedelta(hours=12)).strftime('%H:%M')
                else: # e.g., 1pm
                    dt_obj = datetime.strptime(t_str, '%I')
                    if dt_obj.hour == 12: # 12 PM is 12:xx
                        return dt_obj.strftime('%H:%M')
                    return (dt_obj + timedelta(hours=12)).strftime('%H:%M')
            elif ':' in t_str: # Assume HH:MM format (24-hour or 12-hour without am/pm)
                return datetime.strptime(t_str, '%H:%M').strftime('%H:%M')
            else: # Assume just hour in 24-hour format
                return datetime.strptime(t_str, '%H').strftime('%H:%M')

        start_24hr = convert_to_24hr_format(start_time_str)
        start_dt_time = datetime.strptime(start_24hr, '%H:%M').time()

        end_dt_time = None
        if end_time_str:
            end_24hr = convert_to_24hr_format(end_time_str)
            end_dt_time = datetime.strptime(end_24hr, '%H:%M').time()
        else:
            # If no end time is specified, assume a default duration, e.g., 1 hour
            # This is a fallback; ideally, your database 'Time' has clear ranges.
            start_dt = datetime.combine(datetime.min.date(), start_dt_time)
            end_dt_time = (start_dt + timedelta(hours=1)).time()

        return start_dt_time, end_dt_time

    except Exception as e:
        print(f"Warning: Could not parse time string '{time_str}'. Error: {e}")
        return time(0, 0), time(23, 59) # Default to full day if parsing fails


@app.route('/chat')
def chat():
    """
    Renders the chatbot page.
    This page will contain JavaScript to send messages to the /api/chat endpoint.
    """
    return render_template('chat.html', openai_api_key=OPENAI_API_KEY)

@app.route('/events')
def events():
    conn = get_db_connection()
    cursor = get_db_cursor(conn)
    cursor.execute("SELECT * FROM event;")
    events = cursor.fetchall()
    cursor.close()
    conn.close()
    return render_template('events.html', events=events)



@app.route('/signup/google/callback')
def google_signup_callback():
    try:
        if not google.authorized:
            # User hasn't authorized yet or authorization was cancelled
            # Redirect silently back to signup without error message
            return redirect(url_for("signup"))

        resp = google.get("/oauth2/v1/userinfo")
        if not resp.ok:
            flash("Failed to fetch user info from Google", "error")
            return redirect(url_for("signup"))

        google_info = resp.json()
        email = google_info.get("email")
        username = google_info.get("name") or email.split("@")[0]

        # Only prefill signup form, do NOT log the user in
        session['oauth_signup_email'] = email
        session['oauth_signup_username'] = username
        flash("Google info filled. Please complete signup.", "info")
        return redirect(url_for('signup'))
    except Exception as e:
        # Only show error for actual exceptions, not authorization failures
        flash(f"Google authentication error: {e}", "error")
        return redirect(url_for("signup"))

# OAuth authorized handler for Flask-Dance
@oauth_authorized.connect_via(google_bp)
def google_logged_in(blueprint, token):
    # Let the manual callback route handle everything
    # This handler just needs to exist to prevent Flask-Dance from throwing errors
    return False  # Don't save the token, let the callback route handle the logic



@app.route('/api/events')
def api_get_events():
    search = request.args.get('search', '').strip()
    categories = request.args.getlist('category')
    locations = request.args.getlist('location')

    page = request.args.get('page', 1, type=int)
    per_page = 6
    offset = (page - 1) * per_page

    filters = []
    values = []

    if categories:
        placeholders = ','.join(['%s'] * len(categories))
        filters.append(f"category IN ({placeholders})")
        values.extend(categories)

    if locations:
        placeholders = ','.join(['%s'] * len(locations))
        filters.append(f"location_name IN ({placeholders})")
        values.extend(locations)

    if search:
        filters.append("title LIKE %s")
        values.append(f"%{search}%")

    where_clause = "WHERE " + " AND ".join(filters) if filters else ""

    conn = get_db_connection()
    cursor = conn.cursor(dictionary=True)

    count_query = f"SELECT COUNT(*) AS total FROM Events {where_clause}"
    cursor.execute(count_query, values)
    total_events = cursor.fetchone()['total']
    total_pages = ceil(total_events / per_page) if total_events > 0 else 1

    query = f"""
        SELECT event_id AS id, title, event_date, organisation, category,
               image, description, current_elderly, max_elderly,
               current_volunteers, max_volunteers, location_name
        FROM Events
        {where_clause}
        ORDER BY created_at DESC
        LIMIT %s OFFSET %s
    """

    cursor.execute(query, values + [per_page, offset])
    rows = cursor.fetchall()
    cursor.close()
    conn.close()

    return jsonify({
        "events": [{
            'id': row['id'],
            'title': row['title'],
            'event_date': row['event_date'].strftime('%Y-%m-%d') if row['event_date'] else '',
            'organisation': row['organisation'],
            'category': row['category'],
            'image': row['image'],
            'description': row['description'],
            'current_elderly': row['current_elderly'],
            'max_elderly': row['max_elderly'],
            'current_volunteers': row['current_volunteers'],
            'max_volunteers': row['max_volunteers'],
            'location_name': row['location_name'] or ""  # fallback to empty string
        } for row in rows],
        "page": page,
        "total_pages": total_pages
    })

@app.route('/admin/events')
def admin_events():
    if g.role != 'admin':
        return redirect(url_for('login'))

    page = request.args.get('page', 1, type=int)
    per_page = 6
    offset = (page - 1) * per_page

    categories = request.args.getlist('category')
    locations = request.args.getlist('location')
    search = request.args.get('search', '').strip()

    filters = []
    values = []

    if categories:
        placeholders = ','.join(['%s'] * len(categories))
        filters.append(f"category IN ({placeholders})")
        values.extend(categories)

    if locations:
        placeholders = ','.join(['%s'] * len(locations))
        filters.append(f"location_name IN ({placeholders})")
        values.extend(locations)

    if search:
        filters.append("title LIKE %s")
        values.append(f"%{search}%")

    where_clause = "WHERE " + " AND ".join(filters) if filters else ""

    conn = get_db_connection()
    cursor = conn.cursor(dictionary=True)

    # Get distinct categories for filter dropdown
    cursor.execute("SELECT DISTINCT category FROM Events ORDER BY category ASC")
    all_categories = [row['category'] for row in cursor.fetchall()]

    # *** CHANGE HERE: Get location names FROM Locations table ***
    cursor.execute("SELECT location_name FROM Locations ORDER BY location_name ASC")
    all_locations = [row['location_name'] for row in cursor.fetchall()]

    # Count total filtered events for pagination
    count_query = f"SELECT COUNT(*) AS total FROM Events {where_clause}"
    cursor.execute(count_query, values)
    total_events = cursor.fetchone()['total']
    total_pages = ceil(total_events / per_page) if total_events > 0 else 1

    # Select events with filters and pagination
    query = f"""
        SELECT * FROM Events
        {where_clause}
        ORDER BY created_at DESC
        LIMIT %s OFFSET %s
    """
    cursor.execute(query, values + [per_page, offset])
    events = cursor.fetchall()

    cursor.close()
    conn.close()

    return render_template(
        'admin_events.html',
        events=events,
        page=page,
        total_pages=total_pages,
        selected_categories=categories,
        selected_locations=locations,
        search_query=search,
        all_categories=all_categories,
        all_locations=all_locations
    )

  
@app.route('/admin/events/add', methods=['GET', 'POST'], endpoint='admin_add_event')
def admin_add_event():
    if g.role != 'admin':
        return redirect(url_for('login'))

    if request.method == 'POST':
        title = request.form['event_title']
        organization = request.form['organization']
        date = request.form['date']
        max_participants = request.form['participants']
        max_volunteers = request.form['volunteers']
        category = request.form['category']
        description = request.form['description']
        picture = request.files['picture']
        address_input = request.form['location']

        # Get latitude and longitude from user input address
        lat, lng = get_lat_lng_from_address(address_input)
        if lat is None or lng is None:
            flash('Invalid address. Please enter a valid location.', 'danger')
            return redirect(url_for('add_event'))

        # Get human-readable address (reverse geocode)
        location_name = request.form['location']  # Admin’s original input

        if picture and picture.filename != '':
            filename = secure_filename(picture.filename)
            image_path = os.path.join('static', 'images', filename)
            picture.save(image_path)
        else:
            flash('Image upload failed or missing.', 'danger')
            return redirect(url_for('add_event'))

        try:
            conn = get_db_connection()
            cursor = conn.cursor()

            cursor.execute("""
                INSERT INTO Events (
                    title, organisation, event_date, max_elderly,
                    max_volunteers, latitude, longitude, location_name, 
                    category, description, image, created_at
                )
                VALUES (%s, %s, %s, %s, %s, %s, %s, %s, %s, %s, %s, NOW())
            """, (
                title, organization, date, max_participants,
                max_volunteers, lat, lng, location_name,
                category, description, filename
            ))

            conn.commit()
            
            flash('Event added successfully!', 'success')
            return redirect(url_for('admin_events'))

        except Exception as e:
            print("Error inserting event:", e)
            flash("Failed to add event.", "danger")
            if conn:
                conn.rollback()
        finally:
            if cursor:
                cursor.close()
            if conn:
                conn.close()

    return render_template('add_events.html')


@app.route('/admin/event/<int:event_id>')
def admin_event_details(event_id):
    if g.role != 'admin':
        return redirect(url_for('login'))

    conn = get_db_connection()
    cursor = conn.cursor(dictionary=True)

    cursor.execute("SELECT * FROM Events WHERE event_id = %s", (event_id,))
    event = cursor.fetchone()

    if not event:
        flash('Event not found.', 'danger')
        return redirect(url_for('admin_events'))

    event_date = None
    if event['event_date']:
        try:
            event_date = datetime.strptime(str(event['event_date']), '%Y-%m-%d %H:%M:%S')
        except ValueError:
            try:
                event_date = datetime.strptime(str(event['event_date']), '%Y-%m-%d')
            except ValueError:
                flash('Invalid date format for event.', 'danger')

    cursor.execute("""
        SELECT u.username, u.email
        FROM Event_detail ed
        JOIN Users u ON ed.user_id = u.user_id
        WHERE ed.event_id = %s AND u.role = 'volunteer'
    """, (event_id,))
    volunteers = cursor.fetchall()

    cursor.execute("""
        SELECT u.username, u.email
        FROM Event_detail ed
        JOIN Users u ON ed.user_id = u.user_id
        WHERE ed.event_id = %s AND u.role = 'elderly'
    """, (event_id,))
    elderly = cursor.fetchall()

    cursor.close()
    conn.close()

    delete_error = request.args.get('delete_error')
    return render_template('event_details.html', event={
        'id': event['event_id'],
        'title': event['Title'],
        'description': event['description'],
        'date': event_date,
        'organisation': event['organisation'],
        'category': event['category'],
        'image': event['image'],
        'location': event['location_name'],  # Use cached human-readable address
        'max_elderly': event['max_elderly'],
        'max_volunteers': event['max_volunteers'],
        'current_elderly': event['current_elderly'],
        'current_volunteers': event['current_volunteers'],
        'volunteers': volunteers,
        'elderly': elderly
    }, delete_error=delete_error)


@app.route('/admin/event/<int:event_id>/delete', methods=['POST'])
def delete_event(event_id):
    if g.role != 'admin':
        return redirect(url_for('login'))

    email = request.form.get('admin_email')
    password = request.form.get('admin_password')

    conn = get_db_connection()
    cursor = conn.cursor(dictionary=True)

    # Get event title before deleting
    cursor.execute("SELECT title FROM Events WHERE event_id = %s", (event_id,))
    event = cursor.fetchone()

    if not event:
        flash("Event not found.", "danger")
        return redirect(url_for('admin_events'))

    event_title = event['title']

    # Get admin record
    cursor.execute("SELECT * FROM Users WHERE email = %s AND role = 'admin'", (email,))
    admin = cursor.fetchone()

    # Verify admin
    if not admin or not check_password_hash(admin['password'], password):
        # Log failed delete due to auth failure
        log_audit_action(
            user_id=None,
            email=email,
            role='admin',
            action='Delete_Event',
            status='Failed',
            details=f"Authentication failed for deleting event_id {event_id}",
            target_table='Events',
            target_id=event_id
        )
        cursor.close()
        conn.close()
        return redirect(url_for('admin_event_details', event_id=event_id, delete_error="Authentication failed. Please try again."))

    # Delete event
    cursor.execute("DELETE FROM Events WHERE event_id = %s", (event_id,))
    conn.commit()
     # Log successful deletion
    log_audit_action(
        user_id=admin['user_id'],
        email=admin['email'],
        role=admin['role'],
        action='Delete_Event',
        status='Success',
        details=f"Deleted event titled '{event_title}'",
        target_table='Events',
        target_id=event_id
    )
    cursor.close()
    conn.close()

    flash(f'"{event_title}" was successfully deleted.', 'success')
    return redirect(url_for('admin_events'))

@app.route('/admin/event/<int:event_id>/update_image', methods=['POST'])
def update_event_image(event_id):
    if g.role != 'admin':
        return redirect(url_for('login'))

    file = request.files.get('new_image')
    if not file or file.filename == '':
        flash('No file selected.', 'danger')
        # Log failure due to no file selected
        log_audit_action(
            user_id=g.user,
            email=session.get('user_email'),
            role=g.role,
            action='Update_Event_Image',
            status='Failed',
            details=f"No file selected for event_id {event_id}",
            target_table='Events',
            target_id=event_id
        )
        return redirect(url_for('admin_event_details', event_id=event_id))

    if not allowed_file(file.filename):
        # Log failure due to invalid file type
        log_audit_action(
            user_id=g.user,
            email=session.get('user_email'),
            role=g.role,
            action='Update_Event_Image',
            status='Failed',
            details=f"Invalid file type for event_id {event_id}",
            target_table='Events',
            target_id=event_id
        )
        flash('Invalid file type. Only PNG, JPG, JPEG, and GIF are allowed.', 'danger')
        return redirect(url_for('admin_event_details', event_id=event_id))

    # Secure filename
    filename = secure_filename(file.filename)
    filepath = os.path.join('static', 'images', filename)

    # Save file
    file.save(filepath)

    # Update DB
    conn = get_db_connection()
    cursor = conn.cursor()
    cursor.execute("UPDATE Events SET image = %s WHERE event_id = %s", (filename, event_id))
    conn.commit()
    # Log success
    log_audit_action(
        user_id=g.user,
        email=session.get('user_email'),
        role=g.role,
        action='Update_Event_Image',
        status='Success',
        details=f"Updated image to '{filename}'",
        target_table='Events',
        target_id=event_id
    )
    cursor.close()
    conn.close()

    flash('Event image updated successfully.', 'success')
    return redirect(url_for('admin_event_details', event_id=event_id))

@app.route('/admin/event/<int:event_id>/update_details', methods=['POST'])
def update_event_details(event_id):
    if g.role != 'admin':
        return redirect(url_for('login'))

    title = request.form.get('title')
    organisation = request.form.get('organisation')
    location = request.form.get('location')
    date = request.form.get('date')
    description = request.form.get('description')

    # Update DB
    conn = get_db_connection()
    cursor = conn.cursor()
    cursor.execute("""
        UPDATE Events
        SET title=%s, organisation=%s, location=%s, event_date=%s, description=%s
        WHERE event_id=%s
    """, (title, organisation, location, date, description, event_id))
    conn.commit()
    # Log success
    log_audit_action(
        user_id=g.user,
        email=session.get('user_email'),
        role=g.role,
        action='Update_Event_Details',
        status='Success',
        details=f"Updated event details: title='{title}', organisation='{organisation}', location='{location}', date='{date}'",
        target_table='Events',
        target_id=event_id
    )
    cursor.close()
    conn.close()

    # If AJAX request, return JSON response with updated data
    if request.headers.get('X-Requested-With') == 'XMLHttpRequest':
        return jsonify({
            'success': True,
            'event': {
                'title': title,
                'organisation': organisation,
                'location': location,
                'date': date,
                'description': description
            }
        })

    flash('Event details updated successfully.', 'success')
    return redirect(url_for('admin_event_details', event_id=event_id))

# OAuth authorized handler for Flask-Dance
@oauth_authorized.connect_via(google_bp)
def google_logged_in(blueprint, token):
    if not token:
        # No token received, user likely cancelled or there was an issue
        return False

    resp = blueprint.session.get("/oauth2/v1/userinfo")
    if not resp.ok:
        flash("Failed to fetch user info from Google.", "error")
        return False

    google_info = resp.json()
    session['oauth_signup_email'] = google_info.get("email")
    session['oauth_signup_username'] = google_info.get("name") or google_info.get("email").split("@")[0]
    flash("Google account connected successfully!", "success")
    return False  # Don't save the token, just redirect

@app.route('/audit')
@role_required(['admin'])
def audit():
    reset = request.args.get('reset', '')

    if reset == '1':
        filter_date = ''
        filter_role = ''
        filter_action = ''
    else:
        filter_date = request.args.get('date', '')
        filter_role = request.args.get('role', '')
        filter_action = request.args.get('action', '')

    query = """
        SELECT a.audit_id, a.user_id, a.role as actor_role, a.action, a.target_table, a.target_id, a.timestamp, a.status, a.details, u.email as actor_email
        FROM Audit_Log a
        LEFT JOIN Users u ON a.user_id = u.user_id
        WHERE a.timestamp >= NOW() - INTERVAL 30 DAY
    """
    
    params = []
    
    # Add filters to query if provided
    if filter_date:
        query += " AND DATE(a.timestamp) = %s"
        params.append(filter_date)
    
    if filter_role:
        query += " AND a.role = %s"
        params.append(filter_role)
    
    if filter_action:
        query += " AND a.action = %s"
        params.append(filter_action)
    
    query += " ORDER BY a.timestamp DESC"
    
    conn = None
    cursor = None
    audit_logs = []
    
    try:
        conn = get_db_connection()
        cursor = get_db_cursor(conn)
        cursor.execute(query, params)
        audit_logs = cursor.fetchall()
    except Exception as e:
        flash(f"Error loading audit logs: {e}", "error")
    finally:
        if cursor:
            cursor.close()
        if conn:
            conn.close()
    
    return render_template('audit.html', 
                         audit_logs=audit_logs,
                         filter_date=filter_date,
                         filter_role=filter_role,
                         filter_action=filter_action)

@app.route('/cancel_signup')
def cancel_signup():
    """Allow users to cancel the signup process"""
    clear_signup_session()
    flash("Signup cancelled.", "info")
    return redirect(url_for('signup'))

@app.route('/cancel_login')
def cancel_login():
    """Allow users to cancel the login process if they're stuck in security questions or OTP verification"""
    clear_login_session()
    flash("Login cancelled. Please try again.", "info")
    return redirect(url_for('login'))

@app.route('/error')
def error(): 
    # A11:2021-Software and Data Integrity Failures: This route should handle errors gracefully.
    # It can be used to render a custom error page.
    return render_template('error.html', message="An unexpected error occurred. Please try again later.")

@app.route('/session_status')
def session_status():
    """Debug route to check current session status - remove in production"""
    if not app.debug:
        return abort(404)
    
    return jsonify({
        'signup_session_valid': is_signup_session_valid(),
        'login_session_valid': is_login_session_valid(),
        'user_logged_in': bool(g.user),
        'session_data': {k: str(v) for k, v in session.items() if not k.startswith('_')}
    })

@app.route('/logout')
def logout():
    """Logout route to clear user session and redirect to login"""
    # Log the logout action
    if g.user:
        log_audit_action(
            action='Logout',
            details=f"User {g.username} logged out",
            user_id=g.user,
            status='Success'
        )
        app.logger.info(f"User {g.username} ({g.role}) logged out.")
    
    # Clear all session data
    session.clear()
    flash("You have been logged out successfully.", "success")
    return redirect(url_for('login'))

@app.route('/support', methods=['GET', 'POST'])
@login_required
def support():
    """Support page for users to submit and view tickets"""
    # This is a basic support page implementation
    # You can expand this based on your support ticket system requirements
    return render_template('support.html')

@app.route('/admin_support')
@role_required(['admin'])
def admin_support():
    """Admin support page to manage support tickets"""
    # This is a basic admin support page implementation
    # You can expand this based on your admin requirements
    return render_template('admin_support.html')

@app.route('/usereventpage')
@login_required
def usereventpage():
    """Events page showing all available events"""
    conn = None
    cursor = None
    events = []
    
    try:
        conn = get_db_connection()
        cursor = get_db_cursor(conn)
        
        # Fetch all events from database
        cursor.execute("""
            SELECT EventID as event_id, EventDescription as description, 
                   Date, Time, Venue, Category, ImageFileName as image
            FROM event 
            ORDER BY Date, Time
        """)
        events = cursor.fetchall()
        
    except Exception as e:
        app.logger.error(f"Error fetching events: {e}")
        flash("Error loading events. Please try again later.", "error")
        
    finally:
        if cursor:
            cursor.close()
        if conn:
            conn.close()
    
    return render_template('usereventpage.html', events=events)

@app.route('/view_ticket/<int:ticket_id>')
@login_required
def view_ticket(ticket_id):
    """View individual support ticket"""
    # Basic implementation - expand based on your ticket system
    return render_template('view-ticket.html', ticket_id=ticket_id)

@app.route('/close_ticket/<int:ticket_id>', methods=['POST'])
@login_required
def close_ticket(ticket_id):
    """Close a support ticket"""
    # Basic implementation - expand based on your ticket system
    flash("Ticket closed successfully.", "success")
    return redirect(url_for('support'))

@app.route('/delete_ticket/<int:ticket_id>', methods=['POST'])
@role_required(['admin'])
def delete_ticket(ticket_id):
    """Delete a support ticket (admin only)"""
    # Basic implementation - expand based on your ticket system
    flash("Ticket deleted successfully.", "success")
    return redirect(url_for('admin_support'))

if __name__ == '__main__':
    # Debug: Print API routes to verify they're registered
    print("\n=== DEBUG: API Routes ===")
    for rule in app.url_map.iter_rules():
        if 'api' in rule.rule:
            print(f"Route: {rule.rule} -> {rule.endpoint} (methods: {list(rule.methods)})")
    print("=== End API Routes ===\n")
    
    # A05:2021-Security Misconfiguration: Never run with debug=True in production.
    # Debug mode can expose sensitive information and allow arbitrary code execution.
    # Use a production-ready WSGI server like Gunicorn or uWSGI.
    app.run(debug=True, host='127.0.0.1', port=5000) # Use 0.0.0.0 to make it accessible in container/VM, but bind to specific IP in production if possible<|MERGE_RESOLUTION|>--- conflicted
+++ resolved
@@ -1150,13 +1150,8 @@
             flash(f"No event found with ID {event_id}.", 'error')
             return redirect(url_for('usereventpage'))
 
-<<<<<<< HEAD
         # A03:2021-Injection: Parameterized queries for signup and volunteer checks
         cursor.execute("SELECT COUNT(*) FROM Event_detail WHERE event_id = %s AND user_id = %s", (event_id, current_user_id,))
-=======
-        check_signup_query = "SELECT COUNT(*) FROM user_calendar_events WHERE event_id = %s AND user_id = %s"
-        cursor.execute(check_signup_query, (event_id, current_user_id))
->>>>>>> 18990da8
         if cursor.fetchone()['COUNT(*)'] > 0:
             has_signed_up = True
 
@@ -1220,13 +1215,8 @@
             flash(f"You have already signed up for this event.", 'warning')
             return redirect(url_for('event_details', event_id=event_id))
 
-<<<<<<< HEAD
-        insert_query = "INSERT INTO Event_detail (event_id, user_id, username, signup_type, assigned_at) VALUES (%s, %s, %s, %s, %s)"
-        cursor.execute(insert_query, (event_id, current_user_id, current_username, signup_type, assigned_at))
-=======
-        insert_query = "INSERT INTO user_calendar_events (event_id, user_id, username) VALUES (%s, %s, %s)"
+        insert_query = "INSERT INTO Event_detail (event_id, user_id, username) VALUES (%s, %s, %s)"
         cursor.execute(insert_query, (event_id, current_user_id, current_username))
->>>>>>> 18990da8
         db_connection.commit()
 
         flash(f"Successfully signed up for the event!", 'success')
@@ -1328,13 +1318,8 @@
             flash("You have already volunteered for this event.", 'warning')
             return redirect(url_for('event_details', event_id=event_id))
 
-<<<<<<< HEAD
-        insert_query = "INSERT INTO Event_detail (event_id, user_id, signup_type, assigned_at) VALUES (%s, %s, %s, %s)"
-        cursor.execute(insert_query, (event_id, current_user_id, signup_type, assigned_at)) 
-=======
-        insert_query = "INSERT INTO event_volunteers (event_id, user_id) VALUES (%s, %s)"
-        cursor.execute(insert_query, (event_id, current_user_id))
->>>>>>> 18990da8
+        insert_query = "INSERT INTO Event_detail (event_id, user_id, signup_type) VALUES (%s, %s, 'volunteer')"
+        cursor.execute(insert_query, (event_id, current_user_id, 'volunteer' ))
         db_connection.commit()
         flash("Successfully signed up to volunteer for the event!", 'success')
 
