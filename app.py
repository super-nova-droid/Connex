
from flask import Flask, render_template, request, redirect, url_for, flash, jsonify, session

app = Flask(__name__)

@app.route('/')
def home():
    """
    Renders the home page of the application.
    """
    return render_template('home.html')

@app.route('/eventdetails/<int:event_id>')
def event_details(event_id):
    """
    Connects to the MySQL database, fetches data for a specific event by ID,
    and renders it in an HTML template. It also checks if the current guest user
    has already signed up for this event and if they are a volunteer for it.
    """
    db_connection = None
    cursor = None
    event = None
    has_signed_up = False
    is_volunteer_for_event = False

    current_user_id = g.user['id']
    current_user_role = g.user['role'] # This will always be 'user' for guests

    try:
        db_connection = mysql.connector.connect(
            host=DB_HOST, user=DB_USER, password=DB_PASSWORD, database=DB_NAME, port=DB_PORT
        )
        cursor = db_connection.cursor(dictionary=True)

        cursor.execute("SELECT EventID, EventDescription, Date, Time, Venue, Category, ImageFileName FROM event WHERE EventID = %s", (event_id,))
        event = cursor.fetchone()

        if not event:
            flash(f"No event found with ID {event_id}.", 'error')
            return redirect(url_for('usereventpage'))

        check_signup_query = "SELECT COUNT(*) FROM user_calendar_events WHERE event_id = %s AND user_id = %s"
        cursor.execute(check_signup_query, (event_id, current_user_id))
        if cursor.fetchone()['COUNT(*)'] > 0:
            has_signed_up = True

        # Volunteer logic now allows 'user' role (all guests) to volunteer
        if current_user_role == 'user':
            check_volunteer_query = "SELECT COUNT(*) FROM event_volunteers WHERE event_id = %s AND user_id = %s"
            cursor.execute(check_volunteer_query, (event_id, current_user_id))
            if cursor.fetchone()['COUNT(*)'] > 0:
                is_volunteer_for_event = True

    except mysql.connector.Error as err:
        print(f"Error: {err}")
        flash(f"Database error: {err}", 'error')
        return render_template('error.html', message=f"Database error: {err}")
    finally:
        if cursor: cursor.close()
        if db_connection: db_connection.close()

    return render_template('eventdetailpage.html',
                           event=event,
                           has_signed_up=has_signed_up,
                           is_volunteer_for_event=is_volunteer_for_event,
                           user_role=current_user_role)

@app.route('/sign_up_for_event', methods=['POST'])
def sign_up_for_event():
    """
    Handles a user (or guest) signing up for an event.
    """
    event_id = request.form.get('event_id', type=int)
    current_user_id = g.user['id']
    current_username = g.user['username']

    if not event_id:
        flash("Invalid event ID provided for sign-up.", 'error')
        return redirect(url_for('usereventpage'))

    # Since there are no admin roles, this check is now effectively removed.
    # It remains here as a placeholder for future re-integration.
    if g.user['role'] == 'admin':
        flash("Admins cannot sign up for events as regular users.", 'warning')
        return redirect(url_for('event_details', event_id=event_id))

    db_connection = None
    cursor = None
    try:
        db_connection = mysql.connector.connect(
            host=DB_HOST, user=DB_USER, password=DB_PASSWORD, database=DB_NAME, port=DB_PORT
        )
        cursor = db_connection.cursor(dictionary=True)

        check_signup_query = "SELECT COUNT(*) FROM user_calendar_events WHERE event_id = %s AND user_id = %s"
        cursor.execute(check_signup_query, (event_id, current_user_id))
        if cursor.fetchone()['COUNT(*)'] > 0:
            flash(f"You have already signed up for this event.", 'warning')
            return redirect(url_for('event_details', event_id=event_id))

        insert_query = "INSERT INTO user_calendar_events (event_id, user_id, username) VALUES (%s, %s, %s)"
        cursor.execute(insert_query, (event_id, current_user_id, current_username))
        db_connection.commit()

        flash(f"Successfully signed up for the event!", 'success')

    except mysql.connector.Error as err:
        print(f"Error signing up for event: {err}")
        flash(f"Error signing up for event: {err}", 'error')
        if db_connection: db_connection.rollback()
    finally:
        if cursor: cursor.close()
        if db_connection: db_connection.close()

    return redirect(url_for('event_details', event_id=event_id))

@app.route('/remove_sign_up', methods=['POST'])
def remove_sign_up():
    """
    Handles removing a user's (or guest's) sign-up for an event.
    """
    event_id = request.form.get('event_id', type=int)
    current_user_id = g.user['id']

    if not event_id:
        flash("Invalid event ID provided for removal.", 'error')
        return redirect(url_for('usereventpage'))

    db_connection = None
    cursor = None
    try:
        db_connection = mysql.connector.connect(
            host=DB_HOST, user=DB_USER, password=DB_PASSWORD, database=DB_NAME, port=DB_PORT
        )
        cursor = db_connection.cursor(dictionary=True)

        delete_query = "DELETE FROM user_calendar_events WHERE event_id = %s AND user_id = %s"
        cursor.execute(delete_query, (event_id, current_user_id))
        db_connection.commit()

        if cursor.rowcount > 0:
            flash(f"Event sign-up removed successfully!", 'success')
        else:
            flash(f"No sign-up found for this event to remove.", 'warning')

    except mysql.connector.Error as err:
        print(f"Error removing event sign-up: {err}")
        flash(f"Error removing event sign-up: {err}", 'error')
        if db_connection: db_connection.rollback()
    finally:
        if cursor: cursor.close()
        if db_connection: db_connection.close()

    return redirect(url_for('event_details', event_id=event_id))

# --- Route for Volunteer Sign-up (Now accessible by 'user' role too) ---
@app.route('/volunteer_for_event', methods=['POST'])
def volunteer_for_event():
    """
    Handles a user signing up to help at an event.
    Since explicit login is removed, this is open to all for now (role 'user').
    """
    # The role check is simplified to allow the default 'user' role to volunteer
    if g.user['role'] != 'user':
        flash("You are not authorized to volunteer for events.", 'error')
        return redirect(url_for('home'))

    event_id = request.form.get('event_id', type=int)
    user_id = g.user['id'] # The current guest user ID

    if not event_id:
        flash("Invalid event ID provided for volunteering.", 'error')
        return redirect(url_for('usereventpage'))

    db_connection = None
    cursor = None
    try:
        db_connection = mysql.connector.connect(
            host=DB_HOST, user=DB_USER, password=DB_PASSWORD, database=DB_NAME, port=DB_PORT
        )
        cursor = db_connection.cursor(dictionary=True)

        # Check if already volunteered
        check_query = "SELECT COUNT(*) FROM event_volunteers WHERE event_id = %s AND user_id = %s"
        cursor.execute(check_query, (event_id, user_id))
        if cursor.fetchone()['COUNT(*)'] > 0:
            flash("You have already volunteered for this event.", 'warning')
            return redirect(url_for('event_details', event_id=event_id))

        insert_query = "INSERT INTO event_volunteers (event_id, user_id) VALUES (%s, %s)"
        cursor.execute(insert_query, (event_id, user_id))
        db_connection.commit()
        flash("Successfully signed up to volunteer for the event!", 'success')

    except mysql.connector.Error as err:
        print(f"Error volunteering for event: {err}")
        flash(f"Error volunteering for event: {err}", 'error')
        if db_connection: db_connection.rollback()
    finally:
        if cursor: cursor.close()
        if db_connection: db_connection.close()

    return redirect(url_for('event_details', event_id=event_id))

@app.route('/remove_volunteer', methods=['POST'])
def remove_volunteer():
    """
    Handles a user removing their sign-up to help at an event.
    Since explicit login is removed, this is open to all for now (role 'user').
    """
    # The role check is simplified to allow the default 'user' role to remove volunteer sign-up
    if g.user['role'] != 'user':
        flash("You are not authorized to perform this action.", 'error')
        return redirect(url_for('home'))

    event_id = request.form.get('event_id', type=int)
    user_id = g.user['id']

    if not event_id:
        flash("Invalid event ID provided for removal.", 'error')
        return redirect(url_for('usereventpage'))

    db_connection = None
    cursor = None
    try:
        db_connection = mysql.connector.connect(
            host=DB_HOST, user=DB_USER, password=DB_PASSWORD, database=DB_NAME, port=DB_PORT
        )
        cursor = db_connection.cursor(dictionary=True)

        delete_query = "DELETE FROM event_volunteers WHERE event_id = %s AND user_id = %s"
        cursor.execute(delete_query, (event_id, user_id))
        db_connection.commit()

        if cursor.rowcount > 0:
            flash("Successfully removed your volunteer sign-up.", 'success')
        else:
            flash("No volunteer sign-up found for this event to remove.", 'warning')

    except mysql.connector.Error as err:
        print(f"Error removing volunteer sign-up: {err}")
        flash(f"Error removing volunteer sign-up: {err}", 'error')
        if db_connection: db_connection.rollback()
    finally:
        if cursor: cursor.close()
        if db_connection: db_connection.close()

    return redirect(url_for('event_details', event_id=event_id))


# --- API Endpoint for FullCalendar.js ---
@app.route('/api/my_events')
def api_my_events():
    """
    Returns the current user's signed-up events in a JSON format suitable for FullCalendar.js.
    This also fetches the username.
    """
    current_user_id = g.user['id']
    events = []

    db_connection = None
    cursor = None
    try:
        db_connection = mysql.connector.connect(
            host=DB_HOST, user=DB_USER, password=DB_PASSWORD, database=DB_NAME, port=DB_PORT
        )
        cursor = db_connection.cursor(dictionary=True)

        # Query to fetch events from user_calendar_events and event_volunteers
        # UNION to combine and deduplicate results.
        # Modified: For volunteered events, explicitly use g.user['username'] as signup_username
        query = f"""
            SELECT uce.username AS signup_username, e.EventID, e.EventDescription, e.Date, e.Time, e.Venue
            FROM user_calendar_events uce
            JOIN event e ON uce.event_id = e.EventID
            WHERE uce.user_id = %s

            UNION

            SELECT '{g.user['username']}' AS signup_username, e.EventID, e.EventDescription, e.Date, e.Time, e.Venue
            FROM event_volunteers ev
            JOIN event e ON ev.event_id = e.EventID
            WHERE ev.user_id = %s

            ORDER BY Date, Time
        """
        cursor.execute(query, (current_user_id, current_user_id))
        signed_up_events_raw = cursor.fetchall()

        for event_data in signed_up_events_raw:
            event_date_obj = event_data['Date']
            event_time_str = event_data['Time']

            start_time_obj, end_time_obj = parse_time_range(event_time_str)

            start_datetime = datetime.combine(event_date_obj, start_time_obj)
            end_datetime = datetime.combine(event_date_obj, end_time_obj)

            if end_datetime < start_datetime:
                end_datetime += timedelta(days=1)

            # Display title now includes the username of the signer-upper
            display_title = f"{event_data['EventDescription']} ({event_data['signup_username']})"

            events.append({
                'id': event_data['EventID'],
                'title': display_title,
                'start': start_datetime.isoformat(),
                'end': end_datetime.isoformat(),
                'allDay': False,
                'url': url_for('event_details', event_id=event_data['EventID'])
            })

    except mysql.connector.Error as err:
        print(f"Error fetching events for API: {err}")
        return jsonify({"error": "Failed to load events"}), 500
    finally:
        if cursor: cursor.close()
        if db_connection: db_connection.close()

    return jsonify(events)


@app.route('/calendar')
def calendar():
    """
    Renders the calendar page, displaying the FullCalendar.js widget and
    a list of ALL signed-up events on the left sidebar (no date filter),
    including events volunteered for. This also fetches the username.
    """
    current_user_id = g.user['id']
    db_connection = None
    cursor = None
    signed_up_events = []

    try:
        db_connection = mysql.connector.connect(
            host=DB_HOST, user=DB_USER, password=DB_PASSWORD, database=DB_NAME, port=DB_PORT
        )
        cursor = db_connection.cursor(dictionary=True)

        query = f"""
            SELECT uce.username AS event_username, e.EventID, e.EventDescription, e.Date, e.Time, e.Venue, e.Category
            FROM user_calendar_events uce
            JOIN event e ON uce.event_id = e.EventID
            WHERE uce.user_id = %s

            UNION

            SELECT '{g.user['username']}' AS event_username, e.EventID, e.EventDescription, e.Date, e.Time, e.Venue, e.Category
            FROM event_volunteers ev
            JOIN event e ON ev.event_id = e.EventID
            WHERE ev.user_id = %s

            ORDER BY Date ASC, Time ASC
        """
        cursor.execute(query, (current_user_id, current_user_id))
        signed_up_events = cursor.fetchall()

    except mysql.connector.Error as err:
        print(f"Error fetching signed up events for calendar list: {err}")
        flash(f"Error loading your events list: {err}", 'error')
    finally:
        if cursor: cursor.close()
        if db_connection: db_connection.close()

    return render_template('calendar.html', signed_up_events=signed_up_events, user_id=current_user_id)


# --- Helper function to parse time strings like "9am-12pm" or "10:00-11:00" ---
def parse_time_range(time_str):
    """
    Parses a time range string (e.g., "9am-12pm", "10:00-11:00") into
    start and end datetime.time objects.
    """
    try:
        parts = time_str.split('-')
        start_time_str = parts[0].strip()
        end_time_str = parts[1].strip() if len(parts) > 1 else None

        # Helper to convert various time formats to HH:MM (24-hour)
        def convert_to_24hr_format(t_str):
            t_str = t_str.lower().replace('.', '') # remove dots like 9.30am

            if 'am' in t_str:
                t_str = t_str.replace('am', '')
                if ':' in t_str: # e.g., 9:30am
                    return datetime.strptime(t_str, '%I:%M').strftime('%H:%M')
                else: # e.g., 9am
                    return datetime.strptime(t_str, '%I').strftime('%H:%M')
            elif 'pm' in t_str:
                t_str = t_str.replace('pm', '')
                if ':' in t_str: # e.g., 1:30pm
                    dt_obj = datetime.strptime(t_str, '%I:%M')
                    if dt_obj.hour == 12: # 12 PM is 12:xx
                        return dt_obj.strftime('%H:%M')
                    return (dt_obj + timedelta(hours=12)).strftime('%H:%M')
                else: # e.g., 1pm
                    dt_obj = datetime.strptime(t_str, '%I')
                    if dt_obj.hour == 12: # 12 PM is 12:xx
                        return dt_obj.strftime('%H:%M')
                    return (dt_obj + timedelta(hours=12)).strftime('%H:%M')
            elif ':' in t_str: # Assume HH:MM format (24-hour or 12-hour without am/pm)
                return datetime.strptime(t_str, '%H:%M').strftime('%H:%M')
            else: # Assume just hour in 24-hour format
                return datetime.strptime(t_str, '%H').strftime('%H:%M')

        start_24hr = convert_to_24hr_format(start_time_str)
        start_dt_time = datetime.strptime(start_24hr, '%H:%M').time()

        end_dt_time = None
        if end_time_str:
            end_24hr = convert_to_24hr_format(end_time_str)
            end_dt_time = datetime.strptime(end_24hr, '%H:%M').time()
        else:
            # If no end time is specified, assume a default duration, e.g., 1 hour
            # This is a fallback; ideally, your database 'Time' has clear ranges.
            start_dt = datetime.combine(datetime.min.date(), start_dt_time)
            end_dt_time = (start_dt + timedelta(hours=1)).time()

        return start_dt_time, end_dt_time

    except Exception as e:
        print(f"Warning: Could not parse time string '{time_str}'. Error: {e}")
        return time(0, 0), time(23, 59) # Default to full day if parsing fails


@app.route('/usereventpage')
def usereventpage():
    """
    Renders a user event page, showing all available events.
    """
    db_connection = None
    cursor = None
    events = []

    try:
        db_connection = mysql.connector.connect(
            host=DB_HOST, user=DB_USER, password=DB_PASSWORD, database=DB_NAME, port=DB_PORT
        )
        cursor = db_connection.cursor(dictionary=True)

        query = "SELECT EventID, EventDescription, Date, Time, Venue, Category, ImageFileName FROM event ORDER BY Date ASC, Time ASC"
        cursor.execute(query)
        events = cursor.fetchall()

    except mysql.connector.Error as err:
        print(f"Error fetching all events for usereventpage: {err}")
        flash(f"Error loading events: {err}", 'error')
    finally:
        if cursor: cursor.close()
        if db_connection: db_connection.close()

    return render_template('usereventpage.html', events=events)

@app.route('/chat')
def chat():
    """
    Renders the chatbot page.
    This page will contain JavaScript to send messages to the /api/chat endpoint.
    """
    return render_template('chat.html')

<<<<<<< HEAD
@app.route('/events')
def events():
    conn = get_db_connection()
    cursor = get_db_cursor(conn)
    cursor.execute("SELECT * FROM event;")
    events = cursor.fetchall()
    cursor.close()
    conn.close()
    return render_template('events.html', events=events)

@app.route('/login')
def login():
    return render_template('login.html')

@app.route('/signup', endpoint='signup')
def signup():
    return render_template('signup.html')

@app.route('/mfa')
def mfa():
    return render_template('mfa.html')

=======
>>>>>>> 6a471d56
if __name__ == '__main__':
    app.run(debug=True)<|MERGE_RESOLUTION|>--- conflicted
+++ resolved
@@ -1,7 +1,42 @@
-
-from flask import Flask, render_template, request, redirect, url_for, flash, jsonify, session
+from flask import Flask, render_template, request, redirect, url_for, flash, jsonify, session, g
+import mysql.connector
+from datetime import datetime, timedelta, time
+
+# --- Database config (replace with your actual config or import from config file) ---
+DB_HOST = 'localhost'
+DB_USER = 'your_db_user'
+DB_PASSWORD = 'your_db_password'
+DB_NAME = 'your_db_name'
+DB_PORT = 3306
 
 app = Flask(__name__)
+
+# --- Helper functions for /events route ---
+def get_db_connection():
+    return mysql.connector.connect(
+        host=DB_HOST, user=DB_USER, password=DB_PASSWORD, database=DB_NAME, port=DB_PORT
+    )
+
+def get_db_cursor(conn):
+    return conn.cursor(dictionary=True)
+
+# --- Set up g.user for sessionless/guest users ---
+@app.before_request
+def load_user():
+    # For demonstration, assign a default guest user if not logged in
+    # In production, replace with real authentication/session logic
+    if 'user_id' not in session:
+        g.user = {
+            'id': 1,  # Use a unique guest id or generate per session
+            'username': 'guest',
+            'role': 'user'
+        }
+    else:
+        g.user = {
+            'id': session['user_id'],
+            'username': session.get('username', 'guest'),
+            'role': session.get('role', 'user')
+        }
 
 @app.route('/')
 def home():
@@ -461,7 +496,6 @@
     """
     return render_template('chat.html')
 
-<<<<<<< HEAD
 @app.route('/events')
 def events():
     conn = get_db_connection()
@@ -484,7 +518,5 @@
 def mfa():
     return render_template('mfa.html')
 
-=======
->>>>>>> 6a471d56
 if __name__ == '__main__':
     app.run(debug=True)