import os
import uuid
import pytz
import mysql.connector
import uuid
import cv2
import base64
import numpy as np
import re  # For input validation
import smtplib
from math import ceil
from datetime import datetime, timedelta, time, date
from dotenv import load_dotenv
from flask import Flask, render_template, request, redirect, url_for, flash, jsonify, session, g, abort
from werkzeug.security import check_password_hash, generate_password_hash
from werkzeug.utils import secure_filename
from functools import wraps  # For decorators
from opencage.geocoder import OpenCageGeocode
from authlib.integrations.flask_client import OAuth
from flask_dance.contrib.google import make_google_blueprint, google
from connexmail import send_otp_email, generate_otp
from location import get_community_centers, find_closest_community_center, geocode_address
from flask import redirect, send_file
from wtforms import StringField, TextAreaField
from wtforms.validators import DataRequired, Length
from flask_dance.consumer import oauth_authorized, oauth_error
from flask_dance.consumer.storage.sqla import SQLAlchemyStorage
from security_questions import security_questions_route, reset_password_route, forgot_password_route
from facial_recog import register_user_face, capture_face_from_webcam, process_webcam_image_data, verify_user_face, check_face_recognition_enabled
from honeypot import log_honeypot_access, log_security_questions_access, log_form_submission, get_honeypot_logs, get_suspicious_user_agents, get_bot_statistics, get_honeypot_logs_filtered
import logging
# SERVER-SIDE VALIDATION: Import validation functions for all authentication features
from validation import (
    validate_login_credentials, validate_user_exists_and_active,
    validate_signup_username, validate_signup_email, validate_signup_password,
    validate_date_of_birth_server, validate_location_selection,
    validate_security_question_answers, validate_security_question_verification,
    validate_face_image_data, validate_face_detection_result,
    validate_otp_input, validate_session_data, validate_user_role,
    sanitize_input
)

# ================================================================================================
# SERVER-SIDE VALIDATION QUICK REFERENCE GUIDE
# ================================================================================================
# To quickly find server-side validation implementations, search for these terms:
#
# "SERVER-SIDE VALIDATION:" - Marks all validation implementation points
# "validate_login_credentials" - Login form validation (line ~510)
# "validate_signup_" - Signup form validations (line ~680)
# "validate_otp_input" - OTP verification validation (line ~890, ~1300)
# "validate_face_" - Facial recognition validations (line ~1040, ~1110)
# "validate_security_question_" - Security questions validation (security_questions.py)
# "validate_session_data" - Session integrity validation (multiple locations)
# "sanitize_input" - Input sanitization (throughout application)
#
# All validation functions are implemented in validation.py with comprehensive documentation.
# Each validation returns (is_valid: bool, error_message: str) for consistent error handling.
# ================================================================================================


from flask import Flask, render_template, flash, redirect, url_for, request
from flask_wtf import FlaskForm
from flask_wtf.csrf import CSRFProtect, generate_csrf
from wtforms import HiddenField, PasswordField, SubmitField
from wtforms.validators import DataRequired
from event_images import store_event_image, resize_image, get_event_image_base64,get_event_image 
from flask_limiter import Limiter
from flask_limiter.util import get_remote_address
from io import BytesIO


os.environ['OAUTHLIB_INSECURE_TRANSPORT'] = '1'  # Allow insecure transport for OAuth (not recommended for production)


load_dotenv()  # Load environment variables from .env file

# ================================================================================================
# SERVER-SIDE VALIDATION IMPLEMENTATION SUMMARY
# ================================================================================================
# This application implements comprehensive server-side validation for all authentication 
# features to ensure security and data integrity. Each validation point is clearly marked
# with "SERVER-SIDE VALIDATION:" comments for easy identification.
#
# VALIDATION COVERAGE:
# 
# 1. LOGIN VALIDATION (/login route):
#    - Email/username format validation (validate_login_credentials)
#    - Input sanitization (sanitize_input) 
#    - User existence and account status validation (validate_user_exists_and_active)
#    - Role-based access control (validate_user_role in role_required decorator)
#
# 2. SIGNUP VALIDATION (/signup route):
#    - Username format and uniqueness validation (validate_signup_username)
#    - Email format and uniqueness validation (validate_signup_email)
#    - Password complexity validation (validate_signup_password)
#    - Date of birth validation (validate_date_of_birth_server)
#    - Location selection validation (validate_location_selection)
#    - Database uniqueness checks for username and email
#
# 3. OTP VALIDATION (/verify_otp, /login_verify_otp routes):
#    - OTP format validation (validate_otp_input)
#    - Session data integrity validation (validate_session_data)
#    - Input sanitization for OTP codes
#
# 4. FACIAL RECOGNITION VALIDATION (/capture_face, /login_verify_face routes):
#    - Image data format validation (validate_face_image_data)
#    - Face detection validation (validate_face_detection_result)
#    - Image size and quality validation
#    - Session validation for face capture flows
#
# 5. SECURITY QUESTIONS VALIDATION (security_questions.py):
#    - Answer format validation (validate_security_question_answers)
#    - Answer verification validation (validate_security_question_verification)
#    - Input sanitization for security question answers
#
# 6. SESSION VALIDATION (throughout application):
#    - Session expiry validation (is_signup_session_valid, is_login_session_valid)
#    - Required session field validation (validate_session_data)
#    - Session security validation
#
# All validation functions are centralized in validation.py for maintainability and reusability.
# Each validation function returns a tuple of (is_valid, error_message) for consistent handling.
# ================================================================================================

# --- Database config (replace with your actual config or import from config file) ---
DB_HOST = os.environ.get('DB_HOST')
DB_USER = os.environ.get('DB_USER')
DB_PASSWORD = os.environ.get('DB_PASSWORD')
DB_NAME = os.environ.get('DB_NAME')
DB_PORT = int(os.environ.get('DB_PORT', 3306))

# Initialize Flask app
app = Flask(__name__)
app.secret_key = os.environ.get('FLASK_SECRET_KEY', 'fallback_secret_key')
app.permanent_session_lifetime = timedelta(minutes=30)  # Use a secure secret key in production

# Initialize rate limiter
limiter = Limiter(
    key_func=get_remote_address,
    app=app,
    default_limits=["200 per day", "50 per hour"]
)

# Define security constants
MAX_FAILED_ATTEMPTS = 5
MAX_LOCKOUTS = 3
LOCK_DURATION = timedelta(minutes=10)

OPENAI_API_KEY = os.getenv('OPENAI_API_KEY')
if not OPENAI_API_KEY:
    print("WARNING: OPENAI_API_KEY environment variable is not set. Chatbot may not function.")

api_key = os.getenv('OPEN_CAGE_API_KEY')
geocoder = OpenCageGeocode(api_key)
# Set session lifetime to 5 minutes for all permanent sessions



@app.errorhandler(404)
def page_not_found(e):
    # Log the not found error for debugging
    app.logger.warning(f"404 Not Found: {request.path}")
    # Render the custom 404.html page and set the status code to 404
    return render_template('error404.html'), 404

@app.after_request
def add_security_headers(response):
    response.headers['Cache-Control'] = 'no-cache, no-store, must-revalidate'
    response.headers['Pragma'] = 'no-cache'
    response.headers['Expires'] = '0'
    return response

# --- Input Validation Functions ---
def validate_password(password):
    """
    Validate password complexity:
    - At least 8 characters
    - Contains at least one number
    - Contains at least one lowercase letter
    - Contains at least one uppercase letter
    - Contains at least one special character
    """
    if len(password) < 8:
        return False, "Password must be at least 8 characters long."
    
    if not re.search(r'[0-9]', password):
        return False, "Password must contain at least one number."
    
    if not re.search(r'[a-z]', password):
        return False, "Password must contain at least one lowercase letter."
    
    if not re.search(r'[A-Z]', password):
        return False, "Password must contain at least one uppercase letter."
    
    if not re.search(r'[!@#$%^&*()_+\-=\[\]{};\':"\\|,.<>\/?]', password):
        return False, "Password must contain at least one special character (!@#$%^&*()_+-=[]{}|;':\",./<>?)."
    
    return True, "Password is valid."

def validate_date_of_birth(dob_str):
    """
    Validate date of birth:
    - Must be a valid date
    - Cannot be in the future
    - Must be at least 13 years old (reasonable minimum age)
    """
    try:
        dob = datetime.strptime(dob_str, '%Y-%m-%d').date()
        today = date.today()
        
        # Check if date is in the future
        if dob > today:
            return False, "Date of birth cannot be in the future."
        
        # Calculate age (optional: minimum age check)
        age = today.year - dob.year - ((today.month, today.day) < (dob.month, dob.day))
        if age < 13:
            return False, "You must be at least 13 years old to register."
        
        # Check if date is too far in the past (reasonable check)
        if age > 120:
            return False, "Please enter a valid date of birth."
        
        return True, "Date of birth is valid."
        
    except ValueError:
        return False, "Please enter a valid date in YYYY-MM-DD format."

# Initialize OpenCage Geocoder if API key is available


app.config['MAX_CONTENT_LENGTH'] = 2 * 1024 * 1024  # 2MB limit

ALLOWED_EXTENSIONS = {'png', 'jpg', 'jpeg', 'gif'}

def allowed_file(filename):
    return '.' in filename and filename.rsplit('.', 1)[1].lower() in ALLOWED_EXTENSIONS
@app.route('/ping')
def ping():
    session['last_active'] = str(datetime.utcnow())
    return '', 204
@app.before_request
def enforce_admin_idle_timeout():
    session.modified = True  # Refresh session on request

    if session.get('role') == 'admin':

        now = datetime.utcnow()
        last_active = session.get('last_active')

        if last_active:
            last_active = datetime.strptime(last_active, '%Y-%m-%d %H:%M:%S.%f')
            if now - last_active > timedelta(minutes=5):
                session.clear()
                flash("You've been logged out due to inactivity.", "warning")
                return redirect(url_for('login'))

        # Update the timestamp
        session['last_active'] = str(now)

@app.errorhandler(413)
def too_large(e):
    flash("File is too large. Maximum allowed size is 2MB.", "danger")
    return redirect(request.referrer or url_for('admin_events'))

def get_lat_lng_from_address(address):
    if not geocoder:
        print("Geocoding not available - API key not configured")
        return None, None
    try:
        result = geocoder.geocode(address)
        if result and len(result):
            latitude = result[0]['geometry']['lat']
            longitude = result[0]['geometry']['lng']
            return latitude, longitude
        return None, None
    except Exception as e:
        print("Geocoding error:", e)
        return None, None
    
def get_address_from_lat_lng(lat, lng):
    if not geocoder:
        print("Reverse geocoding not available - API key not configured")
        return None
    try:
        result = geocoder.reverse_geocode(lat, lng)
        if result and len(result):
            return result[0]['formatted']  # A readable address string
        return None
    except Exception as e:
        print("Reverse geocoding error:", e)
        return None

# --- Helper functions for /events route ---


google_bp = make_google_blueprint(
    client_id=os.environ.get("GOOGLE_CLIENT_ID"),
    client_secret=os.environ.get("GOOGLE_CLIENT_SECRET"),
    scope=[
        "https://www.googleapis.com/auth/userinfo.profile",
        "https://www.googleapis.com/auth/userinfo.email",
        "openid",
    ],
    redirect_to="google_signup_callback"
)
app.register_blueprint(google_bp, url_prefix="/auth")

# Session configuration for better security
app.config['SESSION_COOKIE_SECURE'] = True  # A05:2021-Security Misconfiguration: Only send cookies over HTTPS
app.config['SESSION_COOKIE_HTTPONLY'] = True # A05:2021-Security Misconfiguration: Prevent client-side JS access to cookies
app.config['SESSION_COOKIE_SAMESITE'] = 'Lax' # A05:2021-Security Misconfiguration: CSRF protection

# --- Database Connection Management ---
# A03:2021-Injection: Always use parameterized queries.
# A05:2021-Security Misconfiguration: Ensure connection details are from secure sources (.env).

def get_db_connection():
    return mysql.connector.connect(
        host=DB_HOST, user=DB_USER, password=DB_PASSWORD, database=DB_NAME, port=DB_PORT
    )


def log_audit_action(action, details, user_id=None, status='Success', email=None, role=None, target_table=None, target_id=None):
    """Log audit actions to the database."""

    try:
        conn = get_db_connection()
        cursor = conn.cursor()

        # Default to session values if not explicitly passed
        if user_id is None:
            user_id = session.get('user_id')

        
        # Get email and role from session if not provided
        if email is None:
            email = session.get('user_name', '')
        if role is None:
            role = session.get('user_role', '')
        
        # Get Singapore current time
        sg_timezone = pytz.timezone('Asia/Singapore')
        sg_now = datetime.now(sg_timezone)
        print("Current Singapore time:", sg_now)
         # Remove tzinfo before storing if DB column is DATETIME (not TIMESTAMP)
        sg_now_naive = sg_now.replace(tzinfo=None)
        print("Naive Singapore time (for DB):", sg_now_naive)
        # Insert audit log entry
        query = """
        INSERT INTO Audit_Log (user_id, email, role, action, status, details, target_table, target_id, timestamp) 
        VALUES (%s, %s, %s, %s, %s, %s, %s, %s, %s)
        """
        cursor.execute(query, (user_id, email, role, action, status, details, target_table, target_id, sg_now_naive))

        conn.commit()
        print("Audit log inserted successfully.")
    except Exception as e:
        print(f"Audit logging error: {e}")
    finally:
        if 'cursor' in locals():
            cursor.close()
        if 'conn' in locals():
            conn.close()

def get_db_cursor(conn):
    return conn.cursor(dictionary=True)

# --- Session Management Functions ---
def create_signup_session(signup_data, otp_code=None, otp_email=None):
    """Create a secure signup session with all necessary data"""
    session_id = f"signup_{datetime.now().timestamp()}"
    session['signup_session_id'] = session_id
    session['signup_session_active'] = True
    session['pending_signup'] = signup_data
    
    if otp_code and otp_email:
        session['otp_code'] = otp_code
        session['otp_email'] = otp_email
        session['otp_verified'] = False
    
    # Set session expiry (30 minutes from now)
    session['signup_session_expires'] = (datetime.now() + timedelta(minutes=30)).timestamp()
    print(f"DEBUG: Created signup session {session_id}")

def create_temp_login_session(user_data, step='password_verified'):
    """
    Creates a temporary session for multi-step login authentication (e.g., for OTP or Face ID).
    This is NOT the final authenticated session.
    """
    session['temp_user_id'] = user_data.get('user_id')
    session['temp_user_role'] = user_data.get('role')
    session['temp_user_name'] = user_data.get('username')
    session['temp_user_email'] = user_data.get('email', '')
    session['login_step'] = step
    session['login_session_active'] = True  # Mark session as active
    
    # Mark as a temporary session (this data will not persist after server restart)
    session.permanent = False
    print(f"DEBUG: Created temporary login session at step {step} with temp_user_id: {user_data.get('user_id')}")
    print(f"DEBUG: Session contents: {dict(session)}")

def complete_login(user_id, username, role):
    """
    This is the FINAL step. Called ONLY AFTER ALL security verifications pass.
    It creates the secure, permanent authenticated session.
    """
    # Clear any temporary session data first
    clear_temp_login_session()
    
    # Now, set the final, secure session keys
    session['user_id'] = user_id
    session['username'] = username
    session['user_name'] = username  # Also set user_name for consistency
    session['role'] = role
    session['user_role'] = role  # Set both for compatibility
    
    # Mark the session as permanent to enable session timeout based on inactivity
    session.permanent = True
    print("DEBUG: Final, authenticated session created.")


def is_signup_session_valid():
    """
    SERVER-SIDE VALIDATION: Check if there's a valid active signup session
    
    Validates session expiry, required data, and security constraints.
    This prevents session hijacking and ensures data integrity.
    """
    if not session.get('signup_session_active'):
        return False
    
    # SERVER-SIDE VALIDATION: Check if session has expired
    expires = session.get('signup_session_expires')
    if expires and datetime.now().timestamp() > expires:
        clear_signup_session()
        return False
    
    # SERVER-SIDE VALIDATION: Check if required data exists
    if not session.get('pending_signup'):
        return False
    
    return True

def is_login_session_valid():
    """
    SERVER-SIDE VALIDATION: Check if there's a valid active login session
    
    Validates session expiry, required data, and security constraints.
    This prevents session hijacking and unauthorized access during multi-step authentication.
    """
    if not session.get('login_session_active'):
        return False
    
    # Check if session has expired
    expires = session.get('login_session_expires')
    if expires and datetime.now().timestamp() > expires:
        clear_login_session()
        return False
    
    # Check if required data exists
    if not session.get('temp_user_id'):
        return False
    
    return True

def clear_signup_session():
    """Clear all signup session data"""
    signup_keys = [
        'signup_session_id', 'signup_session_active', 'signup_session_expires',
        'pending_signup', 'otp_code', 'otp_email', 'otp_verified', 'signup_method',
        'captured_face_image', 'security_questions_completed', 'security_question_answers'  # Add new session flags
    ]
    for key in signup_keys:
        session.pop(key, None)
    print("DEBUG: Cleared signup session")

def clear_face_image_from_session():
    """Clear large face image data from session to prevent cookie overflow"""
    session.pop('captured_face_image', None)
    print("DEBUG: Cleared face image from session")

def create_account_with_face(opencv_image):
    """Helper function to create account with facial recognition"""
    signup_data = session.get('pending_signup')
    if not signup_data:
        flash("Signup session expired. Please sign up again.", "error")
        return redirect(url_for('signup'))

    name = signup_data['username']
    password = signup_data['password']
    email = signup_data.get('email', '')
    dob = signup_data['dob']
    location_id = signup_data['location_id']
    is_volunteer = signup_data['is_volunteer']
    hashed_password = generate_password_hash(password)
    role = 'volunteer' if is_volunteer else 'elderly'

    conn = None
    cursor = None
    try:
        print(f"DEBUG: Creating account with facial recognition...")
        conn = get_db_connection()
        cursor = conn.cursor()
        
        # Generate UUID for the user
        import uuid
        user_uuid = str(uuid.uuid4())
        
        # Try inserting with location_id but handle foreign key constraint gracefully
        try:
            cursor.execute("""
                INSERT INTO Users (uuid, username, email, password, dob, location_id, role, sec_qn_1, sec_qn_2, sec_qn_3)
                VALUES (%s, %s, %s, %s, %s, %s, %s, %s, %s, %s)
            """, (user_uuid, name, email if email else None, hashed_password, dob, location_id, role, None, None, None))
            user_id = cursor.lastrowid
            conn.commit()
            print(f"DEBUG: User inserted successfully with UUID: {user_uuid}")
        except mysql.connector.IntegrityError as ie:
            if ie.errno == 1452:  # Foreign key constraint fails
                print(f"DEBUG: Foreign key constraint detected, inserting without location_id")
                conn.rollback()
                cursor.execute("""
                    INSERT INTO Users (uuid, username, email, password, dob, role, sec_qn_1, sec_qn_2, sec_qn_3)
                    VALUES (%s, %s, %s, %s, %s, %s, %s, %s, %s)
                """, (user_uuid, name, email if email else None, hashed_password, dob, role, None, None, None))
                user_id = cursor.lastrowid
                conn.commit()
                print(f"DEBUG: User inserted successfully without location_id but with UUID: {user_uuid}")
            else:
                raise
        
        # Register the face
        success, message = register_user_face(user_id, opencv_image)
        if success:
            print(f"DEBUG: Face registered successfully for user {user_id}")
            if email:
                flash("Account created successfully! Email verified and facial recognition set up.", "success")
            else:
                flash("Account created successfully! Security questions completed and facial recognition set up.", "success")
        else:
            print(f"DEBUG: Face registration failed: {message}")
            flash("Account created but facial recognition setup failed. You can still log in normally.", "warning")
        
        # Clean up session after successful insertion
        clear_signup_session()
        
        return redirect(url_for('login'))
        
    except Exception as e:
        print(f"DEBUG: Error during account creation with face: {e}")
        flash("Error creating account. Please try again.", "error")
        return redirect(url_for('signup'))
    finally:
        if cursor:
            cursor.close()
        if conn:
            conn.close()

def clear_temp_login_session():
    """Clear only the temporary, in-progress login session data."""
    keys = ['temp_user_id', 'temp_user_role', 'temp_user_name', 'temp_user_email',
            'login_step', 'login_otp_code', 'login_otp_email', 'face_failed_attempts']
    for key in keys:
        session.pop(key, None)
    print("DEBUG: Cleared temporary login session.")

def clear_login_session():
    """
    Clears only login-related session data, preserving signup session data.
    This prevents interference between login and signup flows.
    """
    # Clear only login-related keys, preserve signup data
    login_keys = [
        'user_id', 'username', 'role', 'user_role', 'user_name',
        'temp_user_id', 'temp_user_role', 'temp_user_name', 'temp_user_email',
        'login_step', 'login_otp_code', 'login_otp_email', 'face_failed_attempts',
        'login_session_active', 'login_session_expires', 'last_active'
    ]
    
    for key in login_keys:
        session.pop(key, None)
    
    print("DEBUG: Login session data cleared, signup data preserved.")

def clear_all_session_data():
    """
    Clears ALL session data. Use this for complete logout only.
    """
    session.clear()
    print("DEBUG: All session data cleared.")

def require_signup_session(f):
    """Decorator to require an active signup session."""
    @wraps(f)
    def decorated_function(*args, **kwargs):
        if not session.get('pending_signup'):
            session.clear()
            flash("Invalid session. Please sign up again.", "error")
            return redirect(url_for('signup'))
        return f(*args, **kwargs)
    return decorated_function

def require_login_session(f):
    """Decorator to require an active login session."""
    @wraps(f)
    def decorated_function(*args, **kwargs):
        print(f"DEBUG: require_login_session check - temp_user_id: {session.get('temp_user_id')}")
        print(f"DEBUG: require_login_session check - full session: {dict(session)}")
        if not session.get('temp_user_id'):
            print(f"DEBUG: No temp_user_id found, redirecting to login")
            session.clear()
            flash("Invalid session. Please log in again.", "error")
            return redirect(url_for('login'))
        print(f"DEBUG: require_login_session check passed, proceeding to route")
        return f(*args, **kwargs)
    return decorated_function

# --- Role-Based Access Control (RBAC) Decorators ---
# A01:2021-Broken Access Control: Implement robust access control with decorators.
def login_required(f):
    @wraps(f)
    def decorated_function(*args, **kwargs):
        if g.user is None:
            if session.get('login_step') == 'password_verified' and session.get('temp_user_id'):
                flash("Please complete your security questions to access this page.", 'info')
                return redirect(url_for('security_questions'))
            elif session.get('login_step') == 'otp_required' and session.get('temp_user_id'):
                flash("Please verify your email code to access this page.", 'info')
                return redirect(url_for('login_verify_otp'))
            else:
                flash("You need to be logged in to access this page.", 'info')
                return redirect(url_for('login'))
        return f(*args, **kwargs)
    return decorated_function

def role_required(allowed_roles):
    """
    SERVER-SIDE VALIDATION: Role-based access control decorator
    
    Validates user roles server-side to prevent unauthorized access to admin functions.
    This decorator provides an additional layer of security beyond client-side checks.
    """
    def decorator(f):
        @wraps(f)
        @login_required
        def decorated_function(*args, **kwargs):
            # SERVER-SIDE VALIDATION: Validate user role against allowed roles
            role_valid, role_message = validate_user_role(g.role, allowed_roles)
            
            if not role_valid:
                flash("You do not have permission to access this page.", 'danger')
                app.logger.warning(f"Unauthorized access attempt by user {g.user} (role: {g.role}) to a {allowed_roles} page.")
                return redirect(url_for('home'))
            return f(*args, **kwargs)
        return decorated_function
    return decorator

# --- User Context Loading ---
@app.before_request
def load_logged_in_user():
    """
    Loads a user's context ONLY if they have a final, authenticated session.
    This runs on every request.
    """
    if 'user_id' in session:
        g.user = session.get('user_id')
        g.role = session.get('role')
        g.username = session.get('username')
    else:
        g.user = None
        g.role = None
        g.username = None

    # Load user context
    g.user = session.get('user_id') # This is the user ID
    g.role = session.get('user_role')
    g.username = session.get('user_name') # This is the username

@app.route('/')
def home():
    # Check if a user is logged in before trying to access attributes on `g`
    if g.user is not None:
        user_role = g.role
        username = g.username
    else:
        # If no user is logged in, set default values
        user_role = None
        username = None

    # The template can now safely check for the presence of user_role
    return render_template('home.html', user_role=user_role, username=username)

@app.route('/volunteer_dashboard')
def volunteer_dashboard():
    if g.role != 'volunteer':
        return redirect(url_for('login'))
    return render_template('volunteer.html')

@app.route('/login', methods=['GET', 'POST'])
def login():
    if request.method == 'POST':
        email_or_username = request.form.get('email', '').strip() # A03:2021-Injection: Sanitize input by stripping whitespace
        password = request.form.get('password', '').strip()

        # SERVER-SIDE VALIDATION: Validate login credentials format and security
        is_valid, validation_message = validate_login_credentials(email_or_username, password)
        if not is_valid:
            flash(validation_message, 'error')
            return render_template('login.html')

        # SERVER-SIDE VALIDATION: Sanitize inputs to prevent injection attacks
        email_or_username = sanitize_input(email_or_username, 255)
        
        # A07:2021-Identification and Authentication Failures: Basic input validation
        if not email_or_username or not password:
            flash('Please fill in all fields.', 'error')
            return render_template('login.html')

        conn = None
        cursor = None
        try:
            conn = get_db_connection()
            cursor = get_db_cursor(conn)
            # A03:2021-Injection: Parameterized query
            # Check both email and username fields and get security questions info
            cursor.execute("""
                SELECT user_id, username, password, role, email, sec_qn_1, sec_qn_2, sec_qn_3,
                    failed_attempts, last_failed_attempt, lockout_count, permanently_locked
                FROM Users 
                WHERE (email = %s OR username = %s)
                AND is_deleted = 0
            """, (email_or_username, email_or_username))
            user = cursor.fetchone()



            # A07:2021-Identification and Authentication Failures: Generic error message for login
            # This prevents user enumeration.
            if user:
                # === Admin lockout handling ===
                if user['role'] == 'admin':
                    if user['permanently_locked']:
                        flash('Your account is permanently locked. Contact another admin.', 'danger')
                        return render_template('login.html')

                    # Temporary lockout: only check if last_failed_attempt exists and lockout time hasn't passed
                    if user['last_failed_attempt']:
                        
                        locked_time = user['last_failed_attempt'] + timedelta(hours=8, minutes=1)  # Assuming 1 minute lockout for failed attempts
                        now_time = datetime.now()
                        if now_time < locked_time:
                            remaining = locked_time - now_time
                            minutes_left = int(remaining.total_seconds() // 60) + 1
                            flash(f'Account temporarily locked. Try again in {minutes_left} minutes.', 'error')
                            
                            # Stop here, no further logging that references user['role']
                            return render_template('login.html')


                # Password verification
                if check_password_hash(user['password'], password):
                    # If admin and temporarily locked, do NOT allow login
                    if user['role'] == 'admin' and user['failed_attempts'] >= MAX_FAILED_ATTEMPTS:
                        flash('Your account is temporarily locked. Try again later.', 'error')
                        return render_template('login.html')
                    
                    # Clear any existing sessions first
                    clear_signup_session()
                    clear_login_session()

                    # Create login session
                    create_temp_login_session(user)
                    app.logger.info(f"Password verification successful for user {user['username']} ({user['role']}).")

                    # Log successful login
                    log_audit_action(
                        action='Login',
                        details=f"Password verified for user {user['email']} with role {user['role']}",
                        user_id=user['user_id'],
                        target_table='Users',
                        target_id=user['user_id'],
                        status='Success',
                        role=user['role'],
                    )



                # ✅ [New] Enable session timeout handling
                session.permanent = True  # Flask will manage session lifetime
                if user['role'] == 'admin':
                    
                    session['last_active'] = str(datetime.utcnow())  # Store current time for idle tracking


                # NEW FLOW: Check facial recognition first (highest priority)
                if check_face_recognition_enabled(user['user_id']):
                    # User has facial recognition enabled - redirect to face verification
                    flash("Please verify your identity using facial recognition.", "info")
                    session['login_step'] = 'face_verification_required'
                    session['login_session_active'] = True  # Mark session as active for face verification
                    print(f"DEBUG: Set login_session_active=True, redirecting to face verification")
                    return redirect(url_for('login_verify_face'))
                
                # Fallback to existing flow: Check if user has an email (not null or empty)
                user_email = user.get('email', '')
                has_email = user_email and user_email != 'null' and user_email.strip()
                
                if has_email:
                    # User has email - send OTP for login verification
                    otp = generate_otp()
                    print(f"DEBUG: Generated OTP: '{otp}' (type: {type(otp)})")
                    session['login_otp_code'] = otp
                    session['login_otp_email'] = user_email
                    session['login_step'] = 'otp_required'
                    print(f"DEBUG: Stored in session: '{session.get('login_otp_code')}' (type: {type(session.get('login_otp_code'))})")
                    
                    try:
                        send_otp_email(user_email, otp)
                        return redirect(url_for('login_verify_otp'))
                    except Exception as e:
                        app.logger.error(f"Failed to send login OTP to {user_email}: {e}")
                        flash("Failed to send verification code. Please try again.", "error")
                        clear_login_session()
                        return redirect(url_for('login'))
                else:
                    # User doesn't have email - use security questions
                    sec_qn_1 = user.get('sec_qn_1', '')
                    sec_qn_2 = user.get('sec_qn_2', '')
                    sec_qn_3 = user.get('sec_qn_3', '')
                    
                    # Check if security questions are missing or set to "null"
                    needs_security_questions_setup = (
                        not sec_qn_1 or not sec_qn_2 or not sec_qn_3 or
                        sec_qn_1 == 'null' or sec_qn_2 == 'null' or sec_qn_3 == 'null'
                    )
                    
                    if needs_security_questions_setup:
                        # User needs to set up security questions first
                        session['login_step'] = 'security_questions_required'
                        flash("Please set up your security questions to complete login.", "info")
                        return redirect(url_for('security_questions'))
                    else:
                        # User has security questions - must verify them to complete login
                        session['login_step'] = 'security_questions_required'
                        flash("Please verify your security questions to complete login.", "info")
                        return redirect(url_for('security_questions'))
            else:
                flash('Invalid credentials.', 'error')

                # Log failed login attempt
                log_audit_action(
                    action='Login',
                    details=f"Invalid credentials for email/username: {email_or_username}",
                    user_id=None,
                    target_table=None,
                    target_id=None,
                    role=user['role'],
                    status='Failed'
                )

                app.logger.warning(f"Failed login attempt for email/username: {email_or_username}") # A09:2021-Security Logging
        except Exception as e:
            app.logger.error(f"Login error for email/username {email_or_username}: {e}")
            flash("An unexpected error occurred during login. Please try again.", "error")
        finally:
            if cursor: cursor.close()
            if conn: conn.close()

    return render_template('login.html')

@app.route('/signup', methods=['GET', 'POST'])
def signup():
    # Get community centers from location.py instead of database
    locations = get_community_centers()
    
    if request.method == 'POST':
        # Clear OAuth prefill data once form is submitted
        session.pop('oauth_signup_email', None)
        session.pop('oauth_signup_username', None)
        
        # Get and validate form data
        email = request.form.get('email', '').strip()
        username = request.form.get('username', '').strip()
        password = request.form.get('password', '')
        confirm_password = request.form.get('confirm_password', '')
        dob = request.form.get('dob', '').strip()
        location_id = request.form.get('location_id', '').strip()
        
        # SERVER-SIDE VALIDATION: Sanitize all inputs to prevent injection attacks
        email = sanitize_input(email, 255)
        username = sanitize_input(username, 50)
        dob = sanitize_input(dob, 20)
        location_id = sanitize_input(location_id, 10)
        
        # SERVER-SIDE VALIDATION: Comprehensive input validation
        validation_errors = []
        
        # SERVER-SIDE VALIDATION: Username validation
        username_valid, username_msg = validate_signup_username(username)
        if not username_valid:
            validation_errors.append(username_msg)
        
        # SERVER-SIDE VALIDATION: Email validation (optional field)
        email_valid, email_msg = validate_signup_email(email)
        if not email_valid:
            validation_errors.append(email_msg)
        
        # SERVER-SIDE VALIDATION: Password validation
        password_valid, password_msg = validate_signup_password(password, confirm_password)
        if not password_valid:
            validation_errors.append(password_msg)
        
        # SERVER-SIDE VALIDATION: Date of birth validation
        dob_valid, dob_msg = validate_date_of_birth_server(dob)
        if not dob_valid:
            validation_errors.append(dob_msg)
        
        # SERVER-SIDE VALIDATION: Location selection validation
        location_valid, location_msg = validate_location_selection(location_id, locations)
        if not location_valid:
            validation_errors.append(location_msg)
        
        # If there are validation errors, show them and return to form
        if validation_errors:
            for error in validation_errors:
                flash(error, "error")
            return render_template('signup.html', 
                                 locations=locations,
                                 prefill_email=email,
                                 prefill_username=username,
                                 prefill_dob=dob,
                                 max_date=date.today().isoformat())
        
        # Instead of storing the data in session here, create a dictionary to pass to the function
        signup_data = {
            'username': username,
            'password': password,
            'confirm_password': confirm_password,
            'email': email,
            'dob': dob,
            'location_id': location_id,
            'is_volunteer': 'is_volunteer' in request.form,
            'activate_facial_recognition': 'activate_facial_recognition' in request.form
        }

        conn = get_db_connection()
        cursor = get_db_cursor(conn)

        try:
            # Check if username already exists
            cursor.execute("SELECT * FROM Users WHERE username = %s AND is_deleted = 0", (username,))

            existing_username = cursor.fetchone()
            cursor.fetchall()  # Consume any remaining results

            if existing_username:
                flash("Username is already taken. Please choose a different username.", "error")
                return render_template('signup.html', 
                                     locations=locations,
                                     prefill_email=email,
                                     prefill_username='',  # Clear username so user can try again
                                     prefill_dob=dob,
                                     max_date=date.today().isoformat())

            # SERVER-SIDE VALIDATION: Check email uniqueness if provided
            if email:
                cursor.execute("SELECT * FROM Users WHERE email = %s AND is_deleted = 0", (email,))

                existing_email = cursor.fetchone()
                cursor.fetchall()  # Consume any remaining results

                if existing_email:
                    flash("Email is already registered. Please use a different email or try logging in.", "error")
                    return render_template('signup.html', 
                                         locations=locations,
                                         prefill_email='',  # Clear email so user can try again
                                         prefill_username=username,
                                         prefill_dob=dob,
                                         max_date=date.today().isoformat())

            if email:
                otp = generate_otp()
                print(f"DEBUG: Generated signup OTP: '{otp}' (type: {type(otp)})")
                print(f"DEBUG: Generated signup OTP: '{otp}' (type: {type(otp)})")
                
                # Store signup data safely before clearing login session
                signup_data = session.get('pending_signup')
                if not signup_data:
                    flash("Session error. Please try signing up again.", "error")
                    return render_template('signup.html', 
                                         locations=locations,
                                         prefill_email=email,
                                         prefill_username=username,
                                         prefill_dob=dob,
                                         max_date=date.today().isoformat())
                
                # Clear any leftover login session data to avoid confusion
                clear_login_session()
                
                # Create secure signup session
<<<<<<< HEAD
                # Pass the data to the function, which should set the session variable.
=======
>>>>>>> c6a70167
                create_signup_session(signup_data, otp, email)
                
                print(f"DEBUG: Signup session created successfully")

                # CONDITIONAL LOGIC: Always do email verification first to avoid large session cookies
                # Email + Face Capture → OTP Verification + face capture
                # Email + no Face Capture → OTP Verification
                send_otp_email(email, otp)
                flash("OTP sent to your email for verification.", "success")
                return redirect(url_for('verify_otp'))
            else:
                # No email provided - check if facial recognition is requested
<<<<<<< HEAD
                # Pass the data to the function, which should set the session variable.
=======
                signup_data = session.get('pending_signup')
                if not signup_data:
                    flash("Session error. Please try signing up again.", "error")
                    return render_template('signup.html', 
                                         locations=locations,
                                         prefill_email=email,
                                         prefill_username=username,
                                         prefill_dob=dob,
                                         max_date=date.today().isoformat())
                
>>>>>>> c6a70167
                create_signup_session(signup_data)
                session['signup_method'] = 'security_questions'
                
                # CONDITIONAL LOGIC: Always do security questions first to avoid large session cookies
                # No Email + Face Capture → Security Questions + face capture
                # No Email + no Face Capture → Security Questions
                flash("Please set up security questions to complete your registration.", "info")
                return redirect(url_for('security_questions'))

        except Exception as e:
            # This is the key change. Provide a generic, user-friendly message.
            flash("An unexpected error occurred during signup. Please try again.", "error")
            print(f"Signup Error: {e}")
            return render_template('signup.html', 
                                 locations=locations,
                                 prefill_email=email,
                                 prefill_username=username,
                                 prefill_dob=dob,
                                 max_date=date.today().isoformat())
        finally:
            cursor.close()
            conn.close()

    # Get prefill data from Google OAuth if available
    prefill_email = session.get('oauth_signup_email', '')
    prefill_username = session.get('oauth_signup_username', '')
    
    # Get today's date for date validation
    max_date = date.today().isoformat()
    
    return render_template('signup.html', 
                         locations=locations,
                         prefill_email=prefill_email,
                         prefill_username=prefill_username,
                         max_date=max_date)

@app.route('/api/test_route', methods=['POST'])
def api_test_route():
    """Test API route to check registration"""
    return jsonify({'message': 'test route works'})

@app.route('/api/find_closest_center', methods=['POST'])
def api_find_closest_center():
    """API endpoint to find closest community center based on user location"""
    try:
        data = request.get_json()
        print(f"DEBUG: Received data: {data}")
        
        user_lat = data.get('latitude')
        user_lng = data.get('longitude')
        
        print(f"DEBUG: user_lat: {user_lat}, user_lng: {user_lng}")
        
        if not user_lat or not user_lng:
            print("DEBUG: Missing latitude or longitude")
            return jsonify({'error': 'Latitude and longitude are required'}), 400
        
        print("DEBUG: Calling find_closest_community_center...")
        closest_center = find_closest_community_center(user_lat, user_lng)
        print(f"DEBUG: closest_center result: {closest_center}")
        
        if closest_center:
            print("DEBUG: Returning success response")
            return jsonify({
                'success': True,
                'center': closest_center
            })
        else:
            print("DEBUG: No closest center found")
            return jsonify({'error': 'Could not find closest community center'}), 500
            
    except Exception as e:
        print(f"DEBUG: Exception in api_find_closest_center: {e}")
        import traceback
        traceback.print_exc()
        return jsonify({'error': str(e)}), 500

@app.route('/api/geocode', methods=['POST'])
def api_geocode():
    """API endpoint to geocode an address"""
    try:
        data = request.get_json()
        address = data.get('address')
        
        if not address:
            return jsonify({'error': 'Address is required'}), 400
        
        result = geocode_address(address)
        
        if result:
            return jsonify({
                'success': True,
                'location': result
            })
        else:
            return jsonify({'error': 'Could not geocode address'}), 500
            
    except Exception as e:
        return jsonify({'error': str(e)}), 500

@app.route('/verify_otp', methods=['GET', 'POST'])
@require_signup_session
def verify_otp():
    # Debug session state
    print(f"DEBUG: Session state at verify_otp: {dict(session)}")
    print(f"DEBUG: Signup session valid: {is_signup_session_valid()}")
    
    if request.method == 'POST':
        # Handle the OTP form submission with individual digit inputs
        otp_digits = []
        for i in range(6):
            digit = request.form.get(f'otp_{i}', '').strip()
            otp_digits.append(digit)
        
        # Also check for a single OTP field (hidden field from JavaScript)
        single_otp = request.form.get('otp', '').strip()
        
        if single_otp:
            entered_otp = single_otp
        else:
            entered_otp = ''.join(otp_digits)
        
        # SERVER-SIDE VALIDATION: Sanitize OTP input
        entered_otp = sanitize_input(entered_otp, 10)
        
        # SERVER-SIDE VALIDATION: Validate OTP format and correctness
        session_otp = str(session.get('otp_code', ''))
        otp_valid, otp_message = validate_otp_input(entered_otp, session_otp)
        
        if not otp_valid:
            flash(otp_message, "error")
            return render_template('verify_otp.html')

        # Debug logging
        print(f"DEBUG: Entered OTP: '{entered_otp}' (type: {type(entered_otp)})")
        print(f"DEBUG: Session OTP: '{session_otp}' (type: {type(session_otp)})")
        print(f"DEBUG: OTP comparison result: {entered_otp == session_otp}")

        if entered_otp == session_otp:
            # OTP verified - now check if facial recognition is needed
            signup_data = session.get('pending_signup')
            email = signup_data.get('email', '').strip()
            username = signup_data.get('username', '').strip()

            conn = get_db_connection()
            cursor = conn.cursor(dictionary=True, buffered=True)
            cursor.execute("SELECT * FROM Users WHERE (email = %s OR username = %s) AND is_deleted = 1",
                        (email, username))
            deleted_user = cursor.fetchone()
            cursor.close()
            conn.close()

            if deleted_user:
                # Mark as reactivation
                session['reactivate_user_uuid'] = deleted_user['uuid']
            if not signup_data:
                flash("Signup session expired. Please sign up again.", "error")
                return redirect(url_for('signup'))
            
            # Mark OTP as verified in session
            session['otp_verified'] = True
            
            # Check if facial recognition is requested
            facial_recognition_requested = signup_data.get('activate_facial_recognition', False)
            if facial_recognition_requested:
                # Check if face was already captured (user did face capture first, then OTP)
                if session.get('captured_face_image'):
                    # Both OTP verified and face captured - create account now
                    try:
                        # Decode the captured face image
                        face_image_data = base64.b64decode(session['captured_face_image'])
                        nparr = np.frombuffer(face_image_data, np.uint8)
                        face_image = cv2.imdecode(nparr, cv2.IMREAD_COLOR)
                        
                        # Clear face from session immediately to prevent cookie overflow
                        clear_face_image_from_session()
                        
                        # Create account with face
                        return create_account_with_face(face_image)
                        
                    except Exception as face_error:
                        print(f"DEBUG: Error processing stored face image: {face_error}")
                        clear_face_image_from_session()
                        flash("Email verified! Please capture your face again to complete registration.", "info")
                        return redirect(url_for('capture_face'))
                else:
                    # OTP verified, now need face capture before account creation
                    flash("Email verified! Please capture your face to complete registration.", "info")
                    return redirect(url_for('capture_face'))
            else:
                # No facial recognition needed - create account now
                return redirect(url_for('create_account'))
        else:
            flash("Invalid OTP. Please try again.", "error")
            print(f"DEBUG: OTP mismatch - keeping session data intact")
            print(f"DEBUG: Session after failed OTP: {dict(session)}")
            return render_template('verify_otp.html')

    return render_template('verify_otp.html')

@app.route('/create_account')
@require_signup_session
def create_account():
    """Create or reactivate account after email/security questions verification"""
    signup_data = session.get('pending_signup')
    if not signup_data:
        flash("Signup session expired. Please sign up again.", "error")
        return redirect(url_for('signup'))
    
    # Verify that either OTP or security questions were completed
    email = signup_data.get('email', '').strip()
    if email and not session.get('otp_verified'):
        flash("Please verify your email first.", "error")
        return redirect(url_for('verify_otp'))
    elif not email and not session.get('security_questions_completed'):
        flash("Please complete security questions first.", "error")
        return redirect(url_for('security_questions'))

    name = signup_data['username']
    password = signup_data['password']
    email = signup_data.get('email', '')
    dob = signup_data['dob']
    location_id = signup_data['location_id']
    is_volunteer = signup_data['is_volunteer']
    hashed_password = generate_password_hash(password)
    role = 'volunteer' if is_volunteer else 'elderly'
    role = 'volunteer' if is_volunteer else 'elderly'

    conn = None
    cursor = None
    try:
        print(f"DEBUG: Creating/reactivating account...")

        conn = get_db_connection()
        cursor = conn.cursor(dictionary=True)
        
        import uuid
        
        # Check if a soft-deleted account exists with same username or email
        cursor.execute("""
            SELECT uuid FROM Users
            WHERE (username = %s OR email = %s) AND is_deleted = 1
        """, (name, email))
        deleted_user = cursor.fetchone()

        if deleted_user:
            # Reactivate and overwrite old account
            user_uuid = deleted_user['uuid']
            cursor.execute("""
                UPDATE Users
                SET username=%s,
                    email=%s,
                    password=%s,
                    dob=%s,
                    location_id=%s,
                    role=%s,
                    sec_qn_1=NULL,
                    sec_qn_2=NULL,
                    sec_qn_3=NULL,
                    facial_recognition_data=NULL,
                    is_deleted=0
                WHERE uuid=%s
            """, (name, email if email else None, hashed_password, dob, location_id, role, user_uuid))
            conn.commit()
            flash("Account reactivated and updated successfully!", "success")
            print(f"DEBUG: Reactivated user UUID: {user_uuid}")
        else:
            # Insert new user
            user_uuid = str(uuid.uuid4())
            cursor.execute("""
                INSERT INTO Users (uuid, username, email, password, dob, location_id, role, sec_qn_1, sec_qn_2, sec_qn_3)
                VALUES (%s, %s, %s, %s, %s, %s, %s, NULL, NULL, NULL)
            """, (user_uuid, name, email if email else None, hashed_password, dob, location_id, role))
            conn.commit()
            flash("Account created successfully!", "success")
            print(f"DEBUG: New user UUID: {user_uuid}")
        
        # Clear signup session to prevent re-use
        clear_signup_session()
        return redirect(url_for('login'))
        
    except Exception as e:
        print(f"DEBUG: Error during account creation/reactivation: {e}")
        flash("Error creating account. Please try again.", "error")
        return redirect(url_for('signup'))
    finally:
        if cursor:
            cursor.close()
        if conn:
            conn.close()

@app.route('/capture_face', methods=['GET', 'POST'])
@require_signup_session
def capture_face():
    """Capture face for facial recognition during signup"""
    if request.method == 'POST':
        try:
            # Get image data from the form (base64 from webcam)
            image_data = request.form.get('image_data')
            
            # SERVER-SIDE VALIDATION: Validate face image data
            image_valid, image_message, opencv_image = validate_face_image_data(image_data)
            
            if not image_valid:
                flash(image_message, "error")
                return render_template('capture_face.html')
            
            # SERVER-SIDE VALIDATION: Validate face detection in image
            face_valid, face_message = validate_face_detection_result(opencv_image)
            
            if not face_valid:
                flash(face_message, "error")
                return render_template('capture_face.html')
            
            # Process the face image immediately without storing in session
            flash("Face captured and validated successfully!", "success")
            
            # Get signup data to determine next step
            signup_data = session.get('pending_signup')
            user_email = signup_data.get('email', '').strip() if signup_data else ''
            
            if user_email:
                # Email user: Check if OTP is already verified
                if session.get('otp_verified'):
                    # Both email and face verification complete - create account now
                    return create_account_with_face(opencv_image)
                else:
                    # Face captured but still need OTP verification
                    # Store face temporarily for final account creation
                    _, buffer = cv2.imencode('.jpg', opencv_image)
                    face_image_b64 = base64.b64encode(buffer).decode('utf-8')
                    session['captured_face_image'] = face_image_b64
                    
                    # Generate and send OTP if not already sent
                    if not session.get('otp_code'):
                        otp = generate_otp()
                        session['otp_code'] = otp
                        session['otp_email'] = user_email
                        send_otp_email(user_email, otp)
                        flash("Face captured! OTP sent to your email for verification.", "success")
                    else:
                        flash("Face captured! Please verify your email to complete registration.", "info")
                    
                    return redirect(url_for('verify_otp'))
            else:
                # No email user: Check if security questions are completed
                if session.get('security_questions_completed'):
                    # Both security questions and face verification complete - create account now
                    from security_questions import _create_account_with_security_questions_and_face
                    return _create_account_with_security_questions_and_face(opencv_image)
                else:
                    # Face captured but still need security questions
                    # Store face temporarily for final account creation
                    _, buffer = cv2.imencode('.jpg', opencv_image)
                    face_image_b64 = base64.b64encode(buffer).decode('utf-8')
                    session['captured_face_image'] = face_image_b64
                    
                    flash("Face captured! Please set up security questions to complete registration.", "info")
                    session['signup_method'] = 'security_questions'
                    return redirect(url_for('security_questions'))
                
        except Exception as e:
            app.logger.error(f"Error capturing face: {e}")
            flash("Error processing face capture. Please try again.", "error")
            return render_template('capture_face.html')
    
    return render_template('capture_face.html')

@app.route('/login_verify_face', methods=['GET', 'POST'])
@require_login_session
def login_verify_face():
    """Verify face for login completion"""
<<<<<<< HEAD
    
    # DEBUG: Log session state at the start
    print(f"DEBUG: login_verify_face route called")
    print(f"DEBUG: Session data: {dict(session)}")
    print(f"DEBUG: temp_user_id: {session.get('temp_user_id')}")
    print(f"DEBUG: login_session_active: {session.get('login_session_active')}")
    print(f"DEBUG: Request method: {request.method}")
=======
    app.logger.info(f"login_verify_face called with method: {request.method}")
    app.logger.info(f"Session data: temp_user_id={session.get('temp_user_id')}, temp_user_role={session.get('temp_user_role')}, login_step={session.get('login_step')}")
>>>>>>> c6a70167
    
    if request.method == 'POST':
        try:
            app.logger.info("Starting facial recognition POST processing")
            image_data = request.form.get('image_data')
            app.logger.info(f"Image data received: {bool(image_data)}, length: {len(image_data) if image_data else 0}")
            
            # SERVER-SIDE VALIDATION: Validate face image data for login
            image_valid, image_message, opencv_image = validate_face_image_data(image_data)
            app.logger.info(f"Image validation result: valid={image_valid}, message={image_message}")
            
            if not image_valid:
                app.logger.warning(f"Image validation failed: {image_message}")
                flash(image_message, "error")
                return render_template('login_verify_face.html')
            

            # SERVER-SIDE VALIDATION: Validate face detection in login image
            face_valid, face_message = validate_face_detection_result(opencv_image)
            app.logger.info(f"Face detection result: valid={face_valid}, message={face_message}")

            
            if not face_valid:
                app.logger.warning(f"Face detection failed: {face_message}")
                flash(face_message, "error")
                return render_template('login_verify_face.html')
            

            # SERVER-SIDE VALIDATION: Validate login session data
            required_session_fields = ['temp_user_id', 'login_step']
            session_valid, session_message = validate_session_data(session, required_session_fields)
            app.logger.info(f"Session validation result: valid={session_valid}, message={session_message}")
            
            if not session_valid:
                app.logger.warning(f"Session validation failed: {session_message}")
                flash("Login session expired. Please login again.", "error")
                session.clear() 
                return redirect(url_for('login'))
            

            # Get user ID from login session
            user_id = session.get('temp_user_id')
            app.logger.info(f"Retrieved user_id from session: {user_id}")
            
            # Verify the face against stored image
<<<<<<< HEAD
=======
            app.logger.info(f"Starting face verification for user_id: {user_id}")
>>>>>>> c6a70167
            success, message = verify_user_face(user_id, opencv_image)
            app.logger.info(f"Face verification result: success={success}, message='{message}'")
            
            # Log the similarity information that should be in the message
            if "similarity" in message.lower():
                app.logger.info(f"FACE SIMILARITY DETAILS: {message}")
            
            # Extract similarity score from message for enhanced logging
            similarity_score = "unknown"
            try:
                if "similarity:" in message:
                    similarity_score = message.split("similarity: ")[1].split(")")[0]
            except:
                pass
            
            user_role = session.get('temp_user_role')
            user_name = session.get('temp_user_name')
            user_email = session.get('temp_user_email', '')
            
            # Enhanced facial recognition logging
            print(f"FACIAL RECOGNITION LOG:")
            print(f"  User: {user_name} (ID: {user_id})")
            print(f"  Email: {user_email}")
            print(f"  Role: {user_role}")
            print(f"  Similarity Score: {similarity_score}")
            print(f"  Result: {'ACCEPTED' if success else 'REJECTED'}")
            print(f"  Message: {message}")
            print(f"  Threshold: 0.60 (60%)")
            print("=" * 50)
            
            app.logger.info(f"FACIAL RECOGNITION: User {user_name} (ID: {user_id}) - Similarity: {similarity_score}, Result: {'ACCEPTED' if success else 'REJECTED'}, Message: {message}")
            
            if success:
                app.logger.info("Face verification SUCCESSFUL - proceeding to complete login")
                user_role = session.get('temp_user_role')
                user_name = session.get('temp_user_name')
                user_email = session.get('temp_user_email', '')
                
                app.logger.info(f"User details for login completion: role={user_role}, name={user_name}, email={user_email}")
                
                clear_temp_login_session()
                complete_login(user_id, user_name, user_role)

                log_audit_action(
                    action='Login',
                    details=f'Facial recognition verified for user {user_email} with role {user_role}',
                    user_id=user_id,
                    status='Success'
                )
                
                flash("Login successful! Face verification completed.", "success")
                
                # Redirect based on role
                app.logger.info(f"Redirecting user with role '{user_role}' to appropriate dashboard")
                if user_role == 'admin':
                    app.logger.info("Redirecting to admin_dashboard")
                    return redirect(url_for('admin_dashboard'))
                elif user_role == 'volunteer':
                    app.logger.info("Redirecting to volunteer_dashboard")
                    return redirect(url_for('volunteer_dashboard'))
                elif user_role == 'elderly':
                    app.logger.info("Redirecting to home page")
                    return redirect(url_for('home'))
                else:
                    app.logger.info("Redirecting to home page (default fallback)")
                    return redirect(url_for('home'))  # Default fallback
            else:
                failed_attempts = session.get('face_failed_attempts', 0) + 1
                session['face_failed_attempts'] = failed_attempts
                
<<<<<<< HEAD
                # Enhanced failure logging
                print(f"FACIAL RECOGNITION FAILED:")
                print(f"  User: {user_name} (ID: {user_id})")
                print(f"  Similarity Score: {similarity_score}")
                print(f"  Threshold Required: 0.60 (60%)")
                print(f"  Result: REJECTED - {message}")
                print(f"  Failed Attempts: {failed_attempts}/3")
                print("=" * 50)
                
                app.logger.warning(f"FACIAL RECOGNITION FAILED: User {user_name} (ID: {user_id}) - Similarity: {similarity_score}, Below threshold, Message: {message}, Attempt {failed_attempts}/3")
=======
                app.logger.info(f"Face verification failed: {message}. Attempt {failed_attempts}/3")
>>>>>>> c6a70167
                
                log_audit_action(
                    action='Login',
                    details=f'Facial recognition failed for user {session.get("temp_user_email", "")} with role {session.get("temp_user_role")}: {message} (Attempt {failed_attempts}/3)',
                    user_id=user_id,
                    status='Failed'
                )
                
                if failed_attempts >= 3:
                    app.logger.info(f"Max face verification attempts reached. Checking fallback options.")
                    
                    user_email = session.get('temp_user_email')
                    app.logger.info(f"User email for fallback: {user_email}")
                    
                    if user_email and user_email.strip() and user_email.strip().lower() != 'null':
                        app.logger.info("Redirecting to email OTP verification")
                        return redirect(url_for('face_fallback_email'))
                    else:
                        app.logger.info("Redirecting to security questions verification")
                        return redirect(url_for('face_fallback_security'))
                else:
                    flash("Face verification failed.", "error")
                
                return render_template('login_verify_face.html')
                
        except Exception as e:
            app.logger.error(f"Error during face verification: {e}")
            flash("Error processing face verification. Please try again.", "error")
            return render_template('login_verify_face.html')

    return render_template('login_verify_face.html')


@app.route('/face_fallback_email', methods=['GET', 'POST'])
@require_login_session
def face_fallback_email():
    """Fallback to email OTP when face verification fails"""
    user_email = session.get('temp_user_email') or ''
    user_email = user_email.strip() if user_email else ''
    has_email = user_email and user_email != 'null' and len(user_email.strip()) > 0
    
    if not has_email:
        flash("Email authentication is not available for your account.", "error")
        return redirect(url_for('login_verify_face'))
    
    try:
        # Generate and send OTP
        otp = generate_otp()
        session['login_otp_code'] = otp
        session['login_otp_email'] = user_email
        session['login_step'] = 'otp_required'
        
        send_otp_email(user_email, otp)
        flash("Verification code sent to your email.", "info")
        return redirect(url_for('login_verify_otp'))
        
    except Exception as e:
        app.logger.error(f"Failed to send login OTP to {user_email}: {e}")
        flash("Failed to send verification code. Please try again.", "error")
        return redirect(url_for('login_verify_face'))

@app.route('/face_fallback_security', methods=['GET', 'POST'])
@require_login_session
def face_fallback_security():
    """Fallback to security questions when face verification fails"""
    app.logger.info("face_fallback_security route called")
    print("DEBUG: face_fallback_security route called")
    session['login_step'] = 'security_questions_required'
    flash("Please verify your security questions to complete login.", "info")
    app.logger.info("Redirecting to security_questions route")
    print("DEBUG: Redirecting to security_questions route")
    return redirect(url_for('security_questions'))

@app.route('/resend_otp', methods=['POST'])
@require_signup_session
def resend_otp():
    try:
        # Generate a new OTP
        new_otp = generate_otp()
        session['otp_code'] = new_otp
        
        # Send the new OTP to the same email
        send_otp_email(session['otp_email'], new_otp)
        
        flash("A new OTP has been sent to your email.", "info")
    except Exception as e:
        flash("Failed to resend OTP. Please try again.", "error")
        print(f"Error resending OTP: {e}")
    
    return redirect(url_for('verify_otp'))

@app.route('/login_verify_otp', methods=['GET', 'POST'])
@require_login_session
def login_verify_otp():
    """Verify OTP for login completion"""
    
    if request.method == 'POST':
        # Handle the OTP form submission with individual digit inputs
        otp_digits = []
        for i in range(6):
            digit = request.form.get(f'otp_{i}', '').strip()
            otp_digits.append(digit)
        
        # Also check for a single OTP field (hidden field from JavaScript)
        single_otp = request.form.get('otp', '').strip()
        
        if single_otp:
            entered_otp = single_otp
        else:
            entered_otp = ''.join(otp_digits)
        
        # SERVER-SIDE VALIDATION: Sanitize and validate OTP input
        entered_otp = sanitize_input(entered_otp, 10)
        
        # SERVER-SIDE VALIDATION: Validate OTP format and correctness for login
        session_otp = str(session.get('login_otp_code', ''))
        otp_valid, otp_message = validate_otp_input(entered_otp, session_otp)
        
        if not otp_valid:
            flash(otp_message, "error")
            return render_template('verify_otp.html')

        if entered_otp == session.get('login_otp_code'):
            # OTP verified - complete login
            temp_user_id = session.get('temp_user_id')
            temp_user_role = session.get('temp_user_role')
            temp_user_name = session.get('temp_user_name')
            
            # SERVER-SIDE VALIDATION: Validate session data before completing login
            required_fields = ['temp_user_id', 'temp_user_role', 'temp_user_name']
            session_valid, session_message = validate_session_data(session, required_fields)
            
            if not session_valid:
                flash("Login session is invalid. Please login again.", "error")
                clear_login_session()
                return redirect(url_for('login'))
            
            # Clear login session and set permanent user session
            clear_login_session()
            session['user_id'] = temp_user_id
            session['user_role'] = temp_user_role
            session['user_name'] = temp_user_name
            
            app.logger.info(f"User {temp_user_name} ({temp_user_role}) completed login via OTP verification.")
            flash("Login completed successfully!", "success")
            
            # Redirect based on role
            if temp_user_role == 'admin':
                return redirect(url_for('admin_dashboard'))
            elif temp_user_role == 'volunteer':
                return redirect(url_for('volunteer_dashboard'))
            elif temp_user_role == 'elderly':
                return redirect(url_for('home'))
            else:
                return redirect(url_for('home'))  # Default fallback
        else:
            # Debug information
            print(f"DEBUG: Entered OTP: '{entered_otp}' (type: {type(entered_otp)})")
            print(f"DEBUG: Session OTP: '{session.get('login_otp_code')}' (type: {type(session.get('login_otp_code'))})")
            print(f"DEBUG: OTP Match: {entered_otp == session.get('login_otp_code')}")
            flash("Invalid OTP. Please try again.", "error")
            app.logger.warning(f"Failed OTP verification during login for user {session.get('temp_user_name')}")
            return render_template('verify_otp.html')

    return render_template('verify_otp.html')

@app.route('/resend_login_otp', methods=['POST'])
@require_login_session
def resend_login_otp():
    """Resend OTP for login verification"""
    
    try:
        # Generate a new OTP
        new_otp = generate_otp()
        session['login_otp_code'] = new_otp
        
        # Send the new OTP to the email
        send_otp_email(session['login_otp_email'], new_otp)
        
        flash("A new verification code has been sent to your email.", "info")
        app.logger.info(f"Login OTP resent for user {session.get('temp_user_name')}")
    except Exception as e:
        flash("Failed to resend verification code. Please try again.", "error")
        app.logger.error(f"Error resending login OTP: {e}")
    
    return redirect(url_for('login_verify_otp'))

@app.route('/mfa')
@login_required  # if you use login_required decorator
def mfa():
    """
    Renders the calendar page, displaying the FullCalendar.js widget and
    a list of ALL signed-up events on the left sidebar (no date filter).
    """
    current_user_id = g.user
    current_username = g.username

    if not current_user_id:
        flash("You need to be logged in to view your calendar.", 'info')
        return redirect(url_for('login'))

    db_connection = None
    cursor = None
    signed_up_events = []

<<<<<<< HEAD
    try:
        db_connection = mysql.connector.connect(
            host=DB_HOST, user=DB_USER, password=DB_PASSWORD, database=DB_NAME, port=DB_PORT
        )
        cursor = db_connection.cursor(dictionary=True) # Ensure dictionary cursor
=======
@app.route('/security_questions', methods=['GET', 'POST'])
def security_questions():
    """Security questions route with correct session protection."""
    # Check for valid session - either signup process, login fallback, or direct login redirect
    has_signup_session = session.get('pending_signup')
    has_login_fallback_session = session.get('temp_user_id') and session.get('login_step') == 'security_questions_required'
    has_direct_login_session = session.get('temp_user_id') and session.get('login_step') in ['password_verified', 'security_questions_required']
    
    if not has_signup_session and not has_login_fallback_session and not has_direct_login_session:
        app.logger.warning(f"Invalid session in security_questions: pending_signup={session.get('pending_signup')}, temp_user_id={session.get('temp_user_id')}, login_step={session.get('login_step')}")
        session.clear()
        flash("Invalid session. Please start over.", "error")
        return redirect(url_for('login'))
    
    # Update login step to security_questions_required if coming from direct login
    if session.get('temp_user_id') and session.get('login_step') == 'password_verified':
        session['login_step'] = 'security_questions_required'
        app.logger.info("Updated login_step from 'password_verified' to 'security_questions_required'")
    
    # Assuming you have a `security_questions_route()` function from another module
    # as mentioned in your code.
    return security_questions_route()
>>>>>>> c6a70167

        # Query to get events the user has signed up for, for the sidebar list
        query = """
        SELECT
            e.event_id,
            e.Title,
            e.description,
            e.event_date,
            e.Time,
            e.location_name,
            ed.username AS signup_username,
            ed.signup_type
        FROM Event_detail ed
        JOIN Events e ON ed.event_id = e.event_id
        WHERE ed.user_id = %s
        ORDER BY e.event_date, e.Time;
        """
        cursor.execute(query, (current_user_id,)) # Correct parameter count
        signed_up_events = cursor.fetchall()

    except mysql.connector.Error as err:
        print(f"Database error fetching signed up events for calendar list for user {current_user_id}: {err}")
        flash(f"Error loading your events list: {err}", 'error')
    except Exception as e:
        print(f"An unexpected error occurred in calendar route for user {current_user_id}: {e}")
        flash(f"An unexpected error occurred while loading your events list: {e}", 'error')
    finally:
        if cursor: cursor.close()
        if db_connection: db_connection.close()

    return render_template('calendar.html', signed_up_events=signed_up_events, user_id=current_user_id, username=current_username)



@app.route('/chat')
@login_required  # if you use login_required decorator
def chat():
    is_admin = (g.role == 'admin')
    return render_template('chat.html', openai_api_key=OPENAI_API_KEY, is_admin=is_admin, csrf_token=generate_csrf)


@app.route('/get_chat_sessions', methods=['GET'])
@login_required
def get_chat_sessions():
    """
    Fetches all chat sessions for the current user from the database.
    Returns session_id, name, pinned status, and last_message_timestamp.
    """
    user_id = g.user # Get user_id from the global g object (set by @app.before_request)
    if not user_id:
        # This should ideally be caught by @login_required, but added as a safeguard
        return jsonify({'status': 'error', 'message': 'User not authenticated.'}), 401

    conn = None
    cursor = None
    try:
        conn = get_db_connection()
        cursor = get_db_cursor(conn)

        # Select all relevant session metadata for the current user
        # Order by pinned status (pinned first) then by last message timestamp (most recent first)
        query = """
        SELECT session_id, name, pinned, created_at, last_message_timestamp
        FROM ChatSessions
        WHERE user_id = %s
        ORDER BY pinned DESC, last_message_timestamp DESC, created_at DESC
        """
        cursor.execute(query, (user_id,))
        sessions = cursor.fetchall()

        # Convert datetime objects to ISO format strings for JSON serialization
        for session in sessions:
            if session['created_at']:
                session['created_at'] = session['created_at'].isoformat()
            if session['last_message_timestamp']:
                session['last_message_timestamp'] = session['last_message_timestamp'].isoformat()

        return jsonify({'status': 'success', 'sessions': sessions})

    except mysql.connector.Error as err:
        app.logger.error(f"Database error fetching chat sessions for user {user_id}: {err}")
        return jsonify({'status': 'error', 'message': f'Database error: {err}'}), 500
    except Exception as e:
        app.logger.error(f"Unexpected error fetching chat sessions for user {user_id}: {e}")
        return jsonify({'status': 'error', 'message': f'An unexpected error occurred: {e}'}), 500
    finally:
        if cursor: cursor.close()
        if conn: conn.close()


@app.route('/create_new_chat_session', methods=['POST'])
@login_required
def create_new_chat_session():
    """
    Creates a new chat session record in the database for the current user.
    Returns the new session_id.
    """
    user_id = g.user
    if not user_id:
        return jsonify({'status': 'error', 'message': 'User not authenticated.'}), 401

    new_session_id = str(uuid.uuid4()) # Generate a unique UUID for the session

    conn = None
    cursor = None
    try:
        conn = get_db_connection()
        cursor = conn.cursor() # Use a non-dictionary cursor for INSERT

        insert_query = """
        INSERT INTO ChatSessions (session_id, user_id, name, created_at, last_message_timestamp)
        VALUES (%s, %s, %s, %s, %s)
        """
        current_time = datetime.now()
        cursor.execute(insert_query, (new_session_id, user_id, "New Chat", current_time, current_time))
        conn.commit()

        return jsonify({'status': 'success', 'session_id': new_session_id, 'message': 'New chat session created.'})

    except mysql.connector.Error as err:
        app.logger.error(f"Database error creating new chat session for user {user_id}: {err}")
        if conn: conn.rollback()
        return jsonify({'status': 'error', 'message': f'Database error: {err}'}), 500
    except Exception as e:
        app.logger.error(f"Unexpected error creating new chat session for user {user_id}: {e}")
        return jsonify({'status': 'error', 'message': f'An unexpected error occurred: {e}'}), 500
    finally:
        if cursor: cursor.close()
        if conn: conn.close()


@app.route('/get_chat_history/<string:session_id>', methods=['GET'])
@login_required
def get_chat_history(session_id):
    """
    Fetches all messages for a specific chat session and user from the database.
    """
    user_id = g.user
    if not user_id:
        return jsonify({'status': 'error', 'message': 'User not authenticated.'}), 401

    conn = None
    cursor = None
    try:
        conn = get_db_connection()
        cursor = get_db_cursor(conn)

        # Select messages for the given session and user, ordered by timestamp
        query = """
        SELECT sender, message_text, timestamp
        FROM ChatMessages
        WHERE session_id = %s AND user_id = %s
        ORDER BY timestamp ASC
        """
        cursor.execute(query, (session_id, user_id))
        messages = cursor.fetchall()

        # Convert datetime objects to ISO format strings for JSON serialization
        for msg in messages:
            if msg['timestamp']:
                msg['timestamp'] = msg['timestamp'].isoformat()

        return jsonify({'status': 'success', 'messages': messages})

    except mysql.connector.Error as err:
        app.logger.error(f"Database error fetching chat history for session {session_id}, user {user_id}: {err}")
        return jsonify({'status': 'error', 'message': f'Database error: {err}'}), 500
    except Exception as e:
        app.logger.error(f"Unexpected error fetching chat history for session {session_id}, user {user_id}: {e}")
        return jsonify({'status': 'error', 'message': f'An unexpected error occurred: {e}'}), 500
    finally:
        if cursor: cursor.close()
        if conn: conn.close()


@app.route('/send_chat_message', methods=['POST'])
@login_required
def send_chat_message():
    """
    Receives a new chat message from the frontend and saves it to the database.
    Also updates the last_message_timestamp for the associated session.
    """
    user_id = g.user
    if not user_id:
        return jsonify({'status': 'error', 'message': 'User not authenticated.'}), 401

    data = request.get_json()
    session_id = data.get('chat_session_id')
    sender = data.get('sender') # 'User' or 'AI'
    message_text = data.get('message')

    if not session_id or not sender or not message_text:
        return jsonify({'status': 'error', 'message': 'Missing chat_session_id, sender, or message.'}), 400

    conn = None
    cursor = None
    try:
        conn = get_db_connection()
        cursor = conn.cursor()

        # Insert the new message into ChatMessages
        insert_message_query = """
        INSERT INTO ChatMessages (session_id, user_id, sender, message_text, timestamp)
        VALUES (%s, %s, %s, %s, %s)
        """
        current_time = datetime.now()
        cursor.execute(insert_message_query, (session_id, user_id, sender, message_text, current_time))

        # Update the last_message_timestamp for the chat session
        update_session_query = """
        UPDATE ChatSessions
        SET last_message_timestamp = %s
        WHERE session_id = %s AND user_id = %s
        """
        cursor.execute(update_session_query, (current_time, session_id, user_id))

        conn.commit()
        user_message = request.json.get('message')
        chat_session_id = request.json.get('session_id')
        return jsonify({'status': 'success', 'message': 'Message saved successfully.'})

    except mysql.connector.Error as err:
        app.logger.error(f"Database error saving chat message for session {session_id}, user {user_id}: {err}")
        if conn: conn.rollback()
        return jsonify({'status': 'error', 'message': f'Database error: {err}'}), 500
    except Exception as e:
        app.logger.error(f"Unexpected error saving chat message for session {session_id}, user {user_id}: {e}")
        return jsonify({'status': 'error', 'message': f'An unexpected error occurred: {e}'}), 500
    finally:
        if cursor: cursor.close()
        if conn: conn.close()


@app.route('/update_chat_session_metadata', methods=['POST'])
@login_required
def update_chat_session_metadata():
    """
    Updates the name or pinned status of a chat session.
    """
    user_id = g.user
    if not user_id:
        return jsonify({'status': 'error', 'message': 'User not authenticated.'}), 401

    data = request.get_json()
    session_id = data.get('chat_session_id')
    new_name = data.get('name')
    new_pinned_status = data.get('pinned')

    if not session_id:
        return jsonify({'status': 'error', 'message': 'Missing chat_session_id.'}), 400

    conn = None
    cursor = None
    try:
        conn = get_db_connection()
        cursor = conn.cursor()

        update_fields = []
        update_values = []

        if new_name is not None:
            update_fields.append("name = %s")
            update_values.append(new_name)
        if new_pinned_status is not None:
            update_fields.append("pinned = %s")
            update_values.append(new_pinned_status)

        if not update_fields:
            return jsonify({'status': 'error', 'message': 'No fields to update.'}), 400

        query = f"""
        UPDATE ChatSessions
        SET {', '.join(update_fields)}
        WHERE session_id = %s AND user_id = %s
        """
        update_values.extend([session_id, user_id])

        cursor.execute(query, tuple(update_values))
        conn.commit()

        if cursor.rowcount == 0:
            return jsonify({'status': 'error', 'message': 'Chat session not found or not authorized.'}), 404

        return jsonify({'status': 'success', 'message': 'Chat session metadata updated.'})

    except mysql.connector.Error as err:
        app.logger.error(f"Database error updating chat session metadata for session {session_id}, user {user_id}: {err}")
        if conn: conn.rollback()
        return jsonify({'status': 'error', 'message': f'Database error: {err}'}), 500
    except Exception as e:
        app.logger.error(f"Unexpected error updating chat session metadata for session {session_id}, user {user_id}: {e}")
        return jsonify({'status': 'error', 'message': f'An unexpected error occurred: {e}'}), 500
    finally:
        if cursor: cursor.close()
        if conn: conn.close()


@app.route('/delete_chat_session', methods=['POST'])
@login_required
def delete_chat_session():
    """
    Deletes a chat session and all its associated messages from the database.
    """
    user_id = g.user
    if not user_id:
        return jsonify({'status': 'error', 'message': 'User not authenticated.'}), 401

    data = request.get_json()
    session_id = data.get('chat_session_id')

    if not session_id:
        return jsonify({'status': 'error', 'message': 'Missing chat_session_id.'}), 400

    conn = None
    cursor = None
    try:
        conn = get_db_connection()
        cursor = conn.cursor()

        # Due to ON DELETE CASCADE, deleting from ChatSessions will automatically
        # delete associated messages from ChatMessages.
        delete_query = "DELETE FROM ChatSessions WHERE session_id = %s AND user_id = %s"
        cursor.execute(delete_query, (session_id, user_id))
        conn.commit()

        if cursor.rowcount == 0:
            return jsonify({'status': 'error', 'message': 'Chat session not found or not authorized.'}), 404

        return jsonify({'status': 'success', 'message': 'Chat session and messages deleted.'})

    except mysql.connector.Error as err:
        app.logger.error(f"Database error deleting chat session {session_id}, user {user_id}: {err}")
        if conn: conn.rollback()
        return jsonify({'status': 'error', 'message': f'Database error: {err}'}), 500
    except Exception as e:
        app.logger.error(f"Unexpected error deleting chat session {session_id}, user {user_id}: {e}")
        return jsonify({'status': 'error', 'message': f'An unexpected error occurred: {e}'}), 500
    finally:
        if cursor: cursor.close()
        if conn: conn.close()





@app.route('/signup/google/callback')
def google_signup_callback():
    try:
        if not google.authorized:
            # User hasn't authorized yet or authorization was cancelled
            # Redirect silently back to signup without error message
            return redirect(url_for("signup"))

        resp = google.get("/oauth2/v1/userinfo")
        if not resp.ok:
            flash("Failed to fetch user info from Google", "error")
            return redirect(url_for("signup"))

        google_info = resp.json()
        email = google_info.get("email")
        username = google_info.get("name") or email.split("@")[0]

        # Only prefill signup form, do NOT log the user in
        session['oauth_signup_email'] = email
        session['oauth_signup_username'] = username
        flash("Google info filled. Please complete signup.", "info")
        return redirect(url_for('signup'))
    except Exception as e:
        # Only show error for actual exceptions, not authorization failures
        flash(f"Google authentication error: {e}", "error")
        return redirect(url_for("signup"))

# OAuth authorized handler for Flask-Dance
@oauth_authorized.connect_via(google_bp)
def google_logged_in(blueprint, token):
    if not token:
        # No token received, user likely cancelled or there was an issue
        return False

    resp = blueprint.session.get("/oauth2/v1/userinfo")
    if not resp.ok:
        flash("Failed to fetch user info from Google.", "error")
        return False

    google_info = resp.json()
    session['oauth_signup_email'] = google_info.get("email")
    session['oauth_signup_username'] = google_info.get("name") or google_info.get("email").split("@")[0]
    flash("Google account connected successfully!", "success")
    return False  # Don't save the token, just redirect

@app.route('/api/events')
def api_get_events():
    search = request.args.get('search', '').strip()
    categories = request.args.getlist('category')
    locations = request.args.getlist('location')

    page = request.args.get('page', 1, type=int)
    per_page = 6
    offset = (page - 1) * per_page

    filters = []
    values = []

    if categories:
        placeholders = ','.join(['%s'] * len(categories))
        filters.append(f"category IN ({placeholders})")
        values.extend(categories)

    if locations:
        placeholders = ','.join(['%s'] * len(locations))
        filters.append(f"location_name IN ({placeholders})")
        values.extend(locations)

    if search:
        filters.append("title LIKE %s")
        values.append(f"%{search}%")

    where_clause = "WHERE " + " AND ".join(filters) if filters else ""

    conn = get_db_connection()
    cursor = conn.cursor(dictionary=True)

    count_query = f"SELECT COUNT(*) AS total FROM Events {where_clause}"
    cursor.execute(count_query, values)
    total_events = cursor.fetchone()['total']
    total_pages = ceil(total_events / per_page) if total_events > 0 else 1

    query = f"""
        SELECT event_id AS id, title, event_date, organisation, category,
               description, current_elderly, max_elderly,
               current_volunteers, max_volunteers, location_name
        FROM Events
        {where_clause}
        ORDER BY created_at DESC
        LIMIT %s OFFSET %s
    """
    cursor.execute(query, values + [per_page, offset])
    rows = cursor.fetchall()
    cursor.close()
    conn.close()

    events_list = []
    for row in rows:
        # Retrieve image from BLOB and convert to base64 directly
        image_b64 = get_event_image_base64(row['id'])

        events_list.append({
            'id': row['id'],
            'title': row['title'],
            'event_date': row['event_date'].strftime('%d %B %Y') if row['event_date'] else '',
            'organisation': row['organisation'],
            'category': row['category'],
            'image': image_b64,
            'description': row['description'],
            'current_elderly': row['current_elderly'],
            'max_elderly': row['max_elderly'],
            'current_volunteers': row['current_volunteers'],
            'max_volunteers': row['max_volunteers'],
            'location_name': row['location_name'] or ""
        })

    return jsonify({
        "events": events_list,
        "page": page,
        "total_pages": total_pages
    })


@app.route('/get_event_image/<int:event_id>')
def get_event_image_route(event_id):
    """
    This route fetches the image BLOB from the database and serves it.
    """
    image_blob = get_event_image(event_id)
    if image_blob:
        return send_file(BytesIO(image_blob), mimetype='image/jpeg')
    else:
        # Return a blank or placeholder image if the event or image is not found
        return "Image not found", 404

@app.route('/admin/events')
def admin_events():
    if g.role != 'admin':
        flash('You are not authorized to access this page', 'danger')  # Debug flash message
        return redirect(url_for('login'))

    page = request.args.get('page', 1, type=int)
    per_page = 6
    offset = (page - 1) * per_page

    categories = request.args.getlist('category')
    locations = request.args.getlist('location')
    search = request.args.get('search', '').strip()

    filters = []
    values = []

    if categories:
        placeholders = ','.join(['%s'] * len(categories))
        filters.append(f"category IN ({placeholders})")
        values.extend(categories)

    if locations:
        placeholders = ','.join(['%s'] * len(locations))
        filters.append(f"location_name IN ({placeholders})")
        values.extend(locations)

    if search:
        filters.append("title LIKE %s")
        values.append(f"%{search}%")

    where_clause = "WHERE " + " AND ".join(filters) if filters else ""

    conn = get_db_connection()
    cursor = conn.cursor(dictionary=True)

    # Get distinct categories for filter dropdown
    cursor.execute("SELECT DISTINCT category FROM Events ORDER BY category ASC")
    all_categories = [row['category'] for row in cursor.fetchall()]

    # Get location names
    cursor.execute("SELECT DISTINCT location_name FROM Events WHERE location_name IS NOT NULL AND location_name != '' ORDER BY location_name ASC")
    all_locations = [row['location_name'] for row in cursor.fetchall()]

    # Count total filtered events for pagination
    count_query = f"SELECT COUNT(*) AS total FROM Events {where_clause}"
    cursor.execute(count_query, values)
    total_events = cursor.fetchone()['total']
    total_pages = ceil(total_events / per_page) if total_events > 0 else 1

    # Select events with filters and pagination
    query = f"""
        SELECT * FROM Events
        {where_clause}
        ORDER BY created_at DESC
        LIMIT %s OFFSET %s
    """
    cursor.execute(query, values + [per_page, offset])
    events = cursor.fetchall()

    # For each event, retrieve the Base64 image
    events_with_image = []
    for event in events:
        image_b64 = get_event_image_base64(event['event_id'])  # Get image as Base64
        event['image'] = image_b64  # Add image to the event
        events_with_image.append(event)

    cursor.close()
    conn.close()

    return render_template(
        'admin_events.html',
        events=events_with_image,  # Pass events with image data to the template
        page=page,
        total_pages=total_pages,
        selected_categories=categories,
        selected_locations=locations,
        search_query=search,
        all_categories=all_categories,
        all_locations=all_locations
    )

def allowed_file(filename):
    return '.' in filename and filename.rsplit('.', 1)[1].lower() in ALLOWED_EXTENSIONS

def sanitize_text(text, max_len=255):
    return re.sub(r'[<>"]', '', text.strip())[:max_len]

def validate_date(date_text):
    try:
        date_obj = datetime.strptime(date_text, '%Y-%m-%d')
        if date_obj.date() < datetime.today().date():
            return None
        return date_obj
    except ValueError:
        return None
    
@app.route('/admin/events/add', methods=['GET', 'POST'], endpoint='admin_add_event')
def admin_add_event():
    
    if g.role != 'admin':
        return redirect(url_for('login'))

    if request.method == 'POST':
        # --- Sanitize and validate inputs ---
        title = sanitize_text(request.form['event_title'], max_len=100)
        organization = sanitize_text(request.form['organization'], max_len=100)
        description = sanitize_text(request.form['description'], max_len=1000)
        category = sanitize_text(request.form['category'], max_len=50)
        location_name = sanitize_text(request.form['location'], max_len=255)

        try:
            max_participants = int(request.form['participants'])
            max_volunteers = int(request.form['volunteers'])
            if max_participants < 1 or max_volunteers < 1:
                raise ValueError()
        except ValueError:
            flash("Participants and Volunteers must be valid positive integers.", "danger")
            return redirect(url_for('admin_add_event'))

        date_str = request.form['date']
        validated_date = validate_date(date_str)
        if not validated_date:
            flash("Invalid or past date entered.", "danger")
            return redirect(url_for('admin_add_event'))

        lat, lng = get_lat_lng_from_address(location_name)
        if lat is None or lng is None:
            flash('Invalid address. Please enter a valid location.', 'danger')
            return redirect(url_for('admin_add_event'))

        # --- Handle image upload ---
        picture = request.files.get('picture')
        if not picture or picture.filename == '':
            flash('Image upload failed or missing.', 'danger')
            return redirect(url_for('admin_add_event'))
        # Check if the file is allowed
        if not allowed_file(picture.filename):
            flash('Invalid file type. Allowed types: png, jpg, jpeg, gif.', 'danger')
            return redirect(url_for('admin_add_event'))

        # Check if the file size exceeds the limit (handled globally by MAX_CONTENT_LENGTH)
        if picture.content_length > app.config['MAX_CONTENT_LENGTH']:
            flash('File size exceeds 2MB limit.', 'danger')
            return redirect(url_for('admin_add_event'))
        
        # Read image into OpenCV
        file_bytes = np.frombuffer(picture.read(), np.uint8)
        img = cv2.imdecode(file_bytes, cv2.IMREAD_COLOR)
        if img is None:
            flash('Invalid image uploaded.', 'danger')
            return redirect(url_for('admin_add_event'))

        # Optional: resize
        img = resize_image(img, 500, 500)

        # --- Insert event WITHOUT image first ---
        try:
            conn = get_db_connection()
            cursor = conn.cursor()
            cursor.execute(""" 
                INSERT INTO Events (title, organisation, event_date, max_elderly,
                                    max_volunteers, latitude, longitude, location_name, 
                                    category, description, created_at)
                VALUES (%s, %s, %s, %s, %s, %s, %s, %s, %s, %s, NOW())
            """, (
                title, organization, validated_date.strftime('%Y-%m-%d'),
                max_participants, max_volunteers, lat, lng,
                location_name, category, description
            ))
            event_id = cursor.lastrowid
            conn.commit()

            # Store image as BLOB with MIME type
            success, msg = store_event_image(event_id, img)
            if not success:
                flash(f"Event added but image storage failed: {msg}", "warning")
            else:
                flash('Event added successfully!', 'success')

            cursor.close()
            conn.close()
            return redirect(url_for('admin_events'))

        except Exception as e:
            if conn:
                conn.rollback()
            flash(f"Failed to add event: {e}", "danger")
            return redirect(url_for('admin_add_event'))

    return render_template('add_events.html')   
@app.route('/admin/event/<int:event_id>')
def admin_event_details(event_id):
    if g.role != 'admin':
        return redirect(url_for('login'))

    conn = get_db_connection()
    cursor = conn.cursor(dictionary=True)

    cursor.execute("SELECT * FROM Events WHERE event_id = %s", (event_id,))
    event = cursor.fetchone()
    if not event:
        flash('Event not found.', 'danger')
        return redirect(url_for('admin_events'))

    # Convert event_date
    event_date = None
    if event['event_date']:
        try:
            event_date = datetime.strptime(str(event['event_date']), '%Y-%m-%d %H:%M:%S')
        except ValueError:
            try:
                event_date = datetime.strptime(str(event['event_date']), '%Y-%m-%d')
            except ValueError:
                flash('Invalid date format for event.', 'danger')

    # Get volunteers and elderly
    cursor.execute("""
        SELECT u.username, u.email
        FROM Event_detail ed
        JOIN Users u ON ed.user_id = u.user_id
        WHERE ed.event_id = %s AND u.role = 'volunteer'
    """, (event_id,))
    volunteers = cursor.fetchall()

    cursor.execute("""
        SELECT u.username, u.email
        FROM Event_detail ed
        JOIN Users u ON ed.user_id = u.user_id
        WHERE ed.event_id = %s AND u.role = 'elderly'
    """, (event_id,))
    elderly = cursor.fetchall()

    cursor.close()
    conn.close()

    # Get event image as base64
    image_src = get_event_image_base64(event_id)
    if not image_src:
        image_src = url_for('static', filename='images/default.png')  # Fallback image if none found

    cursor.close()
    conn.close()

    return render_template('event_details.html', event={
        'id': event['event_id'],
        'title': event['Title'],
        'description': event['description'],
        'date': event_date,
        'organisation': event['organisation'],
        'category': event['category'],
        'image': image_src,  # pass base64 string
        'location_name': event['location_name'],
        'max_elderly': event['max_elderly'],
        'max_volunteers': event['max_volunteers'],
        'current_elderly': event['current_elderly'],
        'current_volunteers': event['current_volunteers'],
        'volunteers': volunteers,
        'elderly': elderly
    })

@app.route('/usereventpage')
@login_required
def usereventpage():
    """Events page showing all available events"""
    conn = None
    cursor = None
    events = []
    
    try:
        conn = get_db_connection()
        cursor = get_db_cursor(conn)
        
        # Fetch all events from database
        cursor.execute("""
            SELECT event_id, description, Title,
                   event_date, Time, location_name, category, image
            FROM Events
            ORDER BY event_date, Time
        """)
        events = cursor.fetchall()
        
    except Exception as e:
        app.logger.error(f"Error fetching events: {e}")
        flash("Error loading events. Please try again later.", "error")
        
    finally:
        if cursor:
            cursor.close()
        if conn:
            conn.close()
    
    return render_template('usereventpage.html', events=events)

@app.route('/api/event/<int:event_id>/counts')
def get_event_counts(event_id):
    try:
        conn = get_db_connection()
        cursor = conn.cursor(dictionary=True)

        # Count volunteers
        cursor.execute("""
            SELECT 
                SUM(CASE WHEN signup_type = 'volunteer' THEN 1 ELSE 0 END) AS volunteer_count,
                SUM(CASE WHEN signup_type = 'elderly' THEN 1 ELSE 0 END) AS elderly_count
            FROM Event_detail
            WHERE event_id = %s
        """, (event_id,))
        counts = cursor.fetchone()

        # Assuming you have max_volunteers and max_elderly stored somewhere,
        # for example in your Events table:
        cursor.execute("SELECT max_volunteers, max_elderly FROM Events WHERE event_id = %s", (event_id,))
        max_counts = cursor.fetchone()

        response = {
            "volunteers_count": counts['volunteer_count'] or 0,
            "max_volunteers": max_counts['max_volunteers'] or 0,
            "elderly_count": counts['elderly_count'] or 0,
            "max_elderly": max_counts['max_elderly'] or 0
        }

        return jsonify(response)

    except Exception as e:
        app.logger.error(f"Error fetching counts for event {event_id}: {e}")
        return jsonify({"error": "Failed to fetch counts"}), 500

    finally:
        if cursor:
            cursor.close()
        if conn:
            conn.close()


@app.route('/admin/event/<int:event_id>/delete', methods=['POST'])
def delete_event(event_id):
    if g.role != 'admin':
        return redirect(url_for('login'))

    email = request.form.get('admin_email')
    password = request.form.get('admin_password')

<<<<<<< HEAD
    conn = get_db_connection()
    cursor = conn.cursor(dictionary=True)
=======
@app.route('/cancel_signup')
def cancel_signup():
    """Allow users to cancel the signup process"""
    clear_signup_session()
    flash("Signup cancelled.", "info")
    return redirect(url_for('signup'))

@app.route('/cancel_login')
def cancel_login():
    """Allow users to cancel the login process if they're stuck in security questions or OTP verification"""
    clear_login_session()
    flash("Login cancelled. Please try again.", "info")
    return redirect(url_for('login'))

@app.route('/error')
def error(): 
    # A11:2021-Software and Data Integrity Failures: This route should handle errors gracefully.
    # It can be used to render a custom error page.
    return render_template('error.html', message="An unexpected error occurred. Please try again later.")

@app.route('/session_status')
def session_status():
    """Debug route to check current session status - remove in production"""
    if not app.debug:
        return abort(404)
    
    return jsonify({
        'signup_session_valid': is_signup_session_valid(),
        'login_session_valid': is_login_session_valid(),
        'user_logged_in': bool(g.user),
        'session_data': {k: str(v) for k, v in session.items() if not k.startswith('_')}
    })

@app.route('/logout')
def logout():
    """Logs out the current user by clearing all session data and logging the action"""
    
    # Log the logout action before clearing session
    if g.user:
        log_audit_action(
            action='Logout',
            details=f"User {g.username} logged out",
            user_id=g.user,
            target_table='Users',
            target_id=g.user,
            role=g.role,
            status='Success'
        )
        app.logger.info(f"User {g.username} ({g.role}) logged out.")
    
    # Clear all session data for complete logout
    clear_all_session_data()
    flash("You have been logged out successfully.", "success")
    return redirect(url_for('login'))


from flask import current_app, request, render_template, redirect, url_for, flash, g
from flask_limiter import Limiter
from flask_limiter.util import get_remote_address
import os, smtplib, secrets
from email.mime.text import MIMEText
from datetime import datetime
from flask_wtf import FlaskForm

limiter = Limiter(app=app, default_limits=[], key_func=get_remote_address)

def send_ticket_email(to_email, subject, body):
    try:
        sender_email = "connex.systematic@gmail.com"
        sender_password = os.environ.get("GMAIL_APP_PASSWORD")

        if not sender_password:
            current_app.logger.error("❌ GMAIL_APP_PASSWORD not set in environment.")
            return False

        msg = MIMEText(body)
        msg['Subject'] = subject
        msg['From'] = sender_email
        msg['To'] = to_email

        with smtplib.SMTP_SSL("smtp.gmail.com", 465) as server:
            server.login(sender_email, sender_password)
            server.send_message(msg)

        current_app.logger.info(f"✅ Email sent to {to_email}")
        return True

    except Exception as e:
        current_app.logger.error(f"❌ Failed to send email to {to_email}: {e}")
        return False


@app.route('/support', methods=['GET', 'POST'])
@login_required
def support():
    current_user = g.username or "Anonymous"
    is_admin = (g.role == 'admin')
    conn = cursor = None
>>>>>>> c6a70167

    try:
        # Get admin record
        cursor.execute("SELECT * FROM Users WHERE email = %s AND role = 'admin'", (email,))
        admin = cursor.fetchone()

        # Check if admin exists
        if not admin:
            flash("Admin not found.", "danger")
            return redirect(url_for('admin_event_details', event_id=event_id))

        # Verify password
        if not check_password_hash(admin['password'], password):
            flash("Invalid admin password.", "danger")
            return redirect(url_for('admin_event_details', event_id=event_id))

        # Delete the event
        cursor.execute("DELETE FROM Events WHERE event_id = %s", (event_id,))
        conn.commit()

        if cursor.rowcount > 0:
            flash('Event deleted successfully.', 'success')
            log_audit_action(
                user_id=g.user,
                email=g.username,
                role=g.role,
                action='Delete_Event',
                status='Success',
                details=f"Deleted event with ID {event_id}",
                target_table='Events',
                target_id=event_id
            )
        else:
            flash('Event not found or already deleted.', 'warning')

    except Exception as e:
        if conn:
            conn.rollback()
        flash('Error deleting event. Please try again.', 'danger')
        app.logger.error(f"Error deleting event {event_id}: {e}")
    finally:
        if cursor: 
            cursor.close()
        if conn: 
            conn.close()

    return redirect(url_for('admin_events'))


# Account deletion route - this appears to be missing its route decorator
@app.route('/admin/delete_account', methods=['POST'])
@role_required(['admin'])
def delete_account():
    uuid_to_delete = request.form.get('uuid_to_delete')
    admin_password_input = request.form.get('admin_password')
    
    if not uuid_to_delete or not admin_password_input:
        flash('Missing required fields.', 'danger')
        return redirect(url_for('account_management'))

    conn = get_db_connection()
    cursor = conn.cursor(dictionary=True)

    try:
        # Get admin record
        cursor.execute("SELECT * FROM Users WHERE user_id = %s AND role = 'admin'", (g.user,))
        admin = cursor.fetchone()

        if not admin:
            flash('Admin access required.', 'danger')
            return redirect(url_for('account_management'))
        
        # ✅ Early check: is the UUID to delete my own account?
        cursor.execute("SELECT user_id FROM Users WHERE uuid = %s", (uuid_to_delete,))
        target_user = cursor.fetchone()

        if target_user and target_user['user_id'] == g.user:
            flash('You cannot delete your own account while logged in!', 'danger')
            return redirect(url_for('account_management'))
        
        now = datetime.now()

        # Check permanent lock
        if admin['permanently_locked']:
            flash('Your account is permanently locked. Contact another admin.', 'danger')
            session.clear()
            return redirect(url_for('login'))

        # Check temporary lock
        if admin['failed_attempts'] >= MAX_FAILED_ATTEMPTS:
            last_failed = admin['last_failed_attempt']
            if last_failed:
                elapsed = now - last_failed
                if elapsed < LOCK_DURATION:
                    # Admin is still temporarily locked
                    flash(f'Account temporarily locked. Try again later.', 'danger')
                    session.clear()
                    return redirect(url_for('login', lockout=1))
                else:
                    # Lockout period expired: now reset failed_attempts
                    cursor.execute("""
                        UPDATE Users
                        SET failed_attempts = 0, last_failed_attempt = NULL
                        WHERE user_id = %s
                    """, (g.user,))
                    conn.commit()
                    admin['failed_attempts'] = 0

        # Verify password
        if not check_password_hash(admin['password'], admin_password_input):
            flash('Invalid Credential', 'danger')

            # Increment failed_attempts + update last_failed_attempt
            cursor.execute("""
                UPDATE Users
                SET failed_attempts = failed_attempts + 1,
                    last_failed_attempt = NOW()
                WHERE user_id = %s
            """, (g.user,))
            conn.commit()
            app.logger.debug("DEBUG: Invalid password, incremented failed_attempts")

            # Fetch updated info
            cursor.execute("SELECT failed_attempts, lockout_count FROM Users WHERE user_id=%s", (g.user,))
            updated_user = cursor.fetchone()
            app.logger.debug(f"DEBUG: Updated user info after failed attempt: {updated_user}")

            # Check if reached temporary lockout
            if updated_user['failed_attempts'] >= MAX_FAILED_ATTEMPTS:
                new_lockout_count = updated_user['lockout_count'] + 1
                permanently_locked = 0
                cursor.execute("""
                    UPDATE Users
                    SET lockout_count = %s,
                        failed_attempts = 0,
                        last_failed_attempt = NOW(),
                        permanently_locked = %s
                    WHERE user_id = %s
                """, (new_lockout_count, permanently_locked, g.user))
                conn.commit()

                # Check permanent lock after max lockouts
                if new_lockout_count >= MAX_LOCKOUTS:
                    cursor.execute("UPDATE Users SET permanently_locked=1 WHERE user_id=%s", (g.user,))
                    conn.commit()

                flash('Too many failed attempts. Account temporarily locked.', 'danger')
                session['locked'] = True
                return redirect(url_for('account_management', lockout=1, minutes=10))
            # If just 1-4 failed attempts, stay on account management
            return redirect(url_for('account_management'))

        # ✅ Correct password: reset failed_attempts
        cursor.execute("""
            UPDATE Users
            SET failed_attempts=0, last_failed_attempt=NULL
            WHERE user_id=%s
        """, (g.user,))
        conn.commit()

        # Proceed with deletion
        cursor.execute("SELECT email FROM Users WHERE uuid = %s", (uuid_to_delete,))
        user_record = cursor.fetchone()

        if not user_record:
            flash('User not found.', 'warning')
            return redirect(url_for('account_management'))

        # Soft delete
        cursor.execute("UPDATE Users SET is_deleted=1 WHERE uuid=%s", (uuid_to_delete,))
        conn.commit()

        if cursor.rowcount > 0:
            flash('Account deleted successfully.', 'success')
            log_audit_action(
                user_id=g.user,
                email=g.username,
                role=g.role,
                action='Delete_Account',
                status='Success',
                details=f"Deleted account with UUID {uuid_to_delete}",
                target_table='Users',
                target_id=None
            )
        else:
            flash('Account not found or already deleted.', 'warning')

    except Exception as e:
        if conn:
            conn.rollback()
        flash('Error deleting account. Please try again.', 'danger')
        app.logger.error(f"Error deleting account UUID {uuid_to_delete}: {e}")
        log_audit_action(
            user_id=g.user,
            email=g.username,
            role=g.role,
            action='Delete_Account',
            status='Failed',
            details=f"Exception during deletion: {e}",
            target_table='Users',
            target_id=None
        )
    finally:
        if cursor: 
            cursor.close()
        if conn: 
            conn.close()

    return redirect(url_for('account_management'))



@app.route('/community_chats')
@login_required
def community_chat_list():
    conn = cursor = None
    try:
        conn = get_db_connection()
        cursor = get_db_cursor(conn)
        cursor.execute("SELECT * FROM CommunityChats ORDER BY name")
        chats = cursor.fetchall()
        return redirect(url_for('community_chat', chat_id=chats[0]['id']) if chats else '/no_chats')
    except Exception as e:
        flash("Unable to load chats", "danger")
        return render_template('community-chat.html', chats=[], messages=[], current_chat=None)
    finally:
        if cursor: cursor.close()
        if conn: conn.close()


@app.route('/community_chat/<int:chat_id>', methods=['GET', 'POST'])
@limiter.limit("10/minute")  # Example: max 10 messages/min per IP
@login_required
def community_chat(chat_id):
    current_user = g.username or "Anonymous"
    is_admin = (g.role == 'admin')
    conn = cursor = None

    try:
        conn = get_db_connection()
        cursor = get_db_cursor(conn)

        # Load all chats
        cursor.execute("SELECT * FROM CommunityChats ORDER BY name")
        chats = cursor.fetchall()

        # Load selected chat
        cursor.execute("SELECT * FROM CommunityChats WHERE id = %s", (chat_id,))
        current_chat = cursor.fetchone()

        if not current_chat:
            flash("Chat room not found", "warning")
            return redirect(url_for('community_chat_list'))

        # Handle new message
        if request.method == 'POST':
            message = request.form.get('message')
            cursor.execute(
                "INSERT INTO CommunityMessages (chat_id, sender, content) VALUES (%s, %s, %s)",
                (chat_id, current_user, message)
            )
            conn.commit()
            return redirect(url_for('community_chat', chat_id=chat_id))

        # Load messages for this chat
        cursor.execute("SELECT * FROM CommunityMessages WHERE chat_id = %s ORDER BY timestamp ASC", (chat_id,))
        messages = cursor.fetchall()

        return render_template(
            'community-chat.html',
            chats=chats,
            current_chat=current_chat,
            messages=messages,
            current_user=current_user,
            is_admin=is_admin
        )

    except Exception as e:
        flash("Could not load chat", "danger")
        return redirect(url_for('community_chat_list'))

    finally:
        if cursor: cursor.close()
        if conn: conn.close()

class TicketForm(FlaskForm):
    subject = StringField('Subject', validators=[DataRequired(), Length(min=5, max=500)])
    message = TextAreaField('Message', validators=[DataRequired(), Length(min=10, max=500)])

@app.route('/faq')
def faq():
    """Render the FAQ page"""
    return render_template('faq.html')

# ================================================================================================
# HONEYPOT SECURITY ROUTES
# ================================================================================================
# These routes handle honeypot security functionality for detecting unauthorized access attempts

@app.route('/security_question')
def security_question_honeypot():
    """
    Honeypot security questions page - logs access attempts
    This is a decoy page to detect unauthorized access attempts
    """
    # Don't log here to avoid duplicate entries - let JavaScript handle it
    # Render the honeypot page
    return render_template('security_question.html')

@app.route('/honeypot/log_access', methods=['POST'])
def honeypot_log_access():
    """API endpoint to log honeypot page access with enhanced security"""
    try:
        data = request.get_json()
        
        # Validate JSON data
        if not data:
            print("DEBUG: No JSON data received in honeypot access")
            return jsonify({'status': 'error', 'message': 'Invalid data format'}), 400
        
        webpage = data.get('webpage', 'unknown')
        input1 = data.get('input1', 'null')
        input2 = data.get('input2', 'null')
        input3 = data.get('input3', 'null')
        description = data.get('description', 'accessed page')
        
        user_agent = request.headers.get('User-Agent', 'Unknown')
        print(f"DEBUG: Honeypot access attempt - {webpage} from User-Agent: {user_agent[:100]}...")
        
        # Enhanced logging with input sanitization
        success = log_honeypot_access(webpage, input1, input2, input3, description)
        
        if success:
            print(f"DEBUG: Honeypot access logged successfully")
            return jsonify({'status': 'success', 'message': 'Access logged'}), 200
        else:
            print(f"DEBUG: Failed to log honeypot access")
            return jsonify({'status': 'error', 'message': 'Failed to log access'}), 500
            
    except Exception as e:
        print(f"Error in honeypot log access endpoint: {e}")
        return jsonify({'status': 'error', 'message': 'Internal server error'}), 500

@app.route('/honeypot/log_submission', methods=['POST'])
def honeypot_log_submission():
    """API endpoint to log honeypot form submissions with enhanced security"""
    try:
        data = request.get_json()
        
        # Validate that we have JSON data
        if not data:
            print("DEBUG: No JSON data received in honeypot submission")
            return jsonify({'status': 'error', 'message': 'Invalid data format'}), 400
        
        # Extract and validate form data
        webpage = data.get('webpage', 'null')
        input1 = data.get('input1', 'null')
        input2 = data.get('input2', 'null')
        input3 = data.get('input3', 'null')
        description = data.get('description', 'data input')
        
        user_agent = request.headers.get('User-Agent', 'Unknown')
        print(f"DEBUG: Honeypot form submission - {webpage} from User-Agent: {user_agent[:100]}...")
        print(f"DEBUG: Form data captured - input1: {len(str(input1))} chars, input2: {len(str(input2))} chars, input3: {len(str(input3))} chars")
        
        # Check if any actual data was submitted (potential security threat)
        has_data = any(inp and inp != 'null' and len(str(inp).strip()) > 0 for inp in [input1, input2, input3])
        if has_data:
            print(f"🚨 SECURITY ALERT: Actual data submitted to honeypot!")
            print(f"  - Input1 length: {len(str(input1))}")
            print(f"  - Input2 length: {len(str(input2))}")
            print(f"  - Input3 length: {len(str(input3))}")
        
        # Log the submission with enhanced security
        success = log_honeypot_access(webpage, input1, input2, input3, description)
        
        if success:
            print(f"DEBUG: Honeypot form submission logged successfully")
            return jsonify({'status': 'success', 'message': 'Submission logged'}), 200
        else:
            print(f"DEBUG: Failed to log honeypot form submission")
            return jsonify({'status': 'error', 'message': 'Failed to log submission'}), 500
            
    except Exception as e:
        print(f"Error in honeypot log submission endpoint: {e}")
        return jsonify({'status': 'error', 'message': 'Internal server error'}), 500

@app.route('/test_honeypot_access')
def test_honeypot_access_page():
    """Test page for honeypot access logging with refresh detection"""
    return render_template('test_honeypot_access.html')

@app.route('/admin/honeypot')
@role_required(['admin'])
def admin_honeypot_logs():
    """Admin page to view honeypot logs"""
    try:
        # Get filter parameters
        filter_time_range = request.args.get('time_range', '')
        filter_webpage = request.args.get('webpage', '')
        filter_description = request.args.get('description', '')
        
        # Reset filters if reset button was clicked
        if request.args.get('reset'):
            filter_time_range = ''
            filter_webpage = ''
            filter_description = ''
        
        # Convert time range to hours
        hours = None
        if filter_time_range:
            try:
                hours = int(filter_time_range)
            except ValueError:
                hours = None
        
        # Get filtered honeypot logs
        logs = get_honeypot_logs_filtered(
            limit=100,
            time_range_hours=hours,
            webpage_filter=filter_webpage if filter_webpage else None,
            description_filter=filter_description if filter_description else None
        )
        
        # Get suspicious User-Agents (keep this for future use)
        suspicious_agents = get_suspicious_user_agents(days=7)
        
        # Get bot statistics (keep this for future use)
        bot_stats = get_bot_statistics(days=7)
        
        return render_template('admin_honeypot.html', 
                             logs=logs, 
                             suspicious_agents=suspicious_agents, 
                             bot_stats=bot_stats,
                             filter_time_range=filter_time_range,
                             filter_webpage=filter_webpage,
                             filter_description=filter_description)
        
    except Exception as e:
        flash("Error loading honeypot logs", "error")
        return redirect(url_for('admin_dashboard'))

# ================================================================================================
# HONEYPOT ROUTES
# ================================================================================================

@app.route('/admin_audit')
def admin_audit_honeypot():
    """
    Honeypot page that mimics an admin audit trail page.
    Only accessible through directory traversal attempts.
    Logs all access attempts for security monitoring.
    """
    # Log the honeypot access
    log_honeypot_access(
        webpage="admin audit",
        input1="null",
        input2="null", 
        input3="null",
        description="accessed page"
    )
    
    # Handle form submissions (filter attempts)
    if request.method == 'POST' or request.args:
        form_data = {}
        if request.method == 'POST':
            form_data = request.form.to_dict()
        else:
            form_data = request.args.to_dict()
        
        # Log form submission attempt
        log_honeypot_access(
            webpage="admin audit",
            input1=form_data.get('date', 'null'),
            input2=form_data.get('role', 'null'),
            input3=form_data.get('action', 'null'),
            description="form submission attempt"
        )
    
    return render_template('admin_audit.html')

@app.route('/admin_audit', methods=['POST'])
def admin_audit_honeypot_post():
    """Handle POST requests to admin_audit honeypot"""
    return admin_audit_honeypot()

# ================================================================================================

if __name__ == '__main__':
    # Debug: Print API routes to verify they're registered
    print("\n=== DEBUG: API Routes ===")
    for rule in app.url_map.iter_rules():
        if 'api' in rule.rule:
            print(f"Route: {rule.rule} -> {rule.endpoint} (methods: {list(rule.methods)})")
    print("=== End API Routes ===\n")
    
    # A05:2021-Security Misconfiguration: Never run with debug=True in production.
    # Debug mode can expose sensitive information and allow arbitrary code execution.
    # Use a production-ready WSGI server like Gunicorn or uWSGI.
    app.run(debug=True, host='127.0.0.1', port=5000) # Use 0.0.0.0 to make it accessible in container/VM, but bind to specific IP in production if possible

# Add this debug check to your app.py to verify the password is loaded
@app.route('/debug_email_settings')
@role_required(['admin'])
def debug_email_settings():
    gmail_password = os.environ.get("GMAIL_APP_PASSWORD")
    return jsonify({
        'gmail_password_set': bool(gmail_password),
        'gmail_password_length': len(gmail_password) if gmail_password else 0,
        'sender_email': "connex.systematic@gmail.com"
    })<|MERGE_RESOLUTION|>--- conflicted
+++ resolved
@@ -1000,10 +1000,7 @@
                 clear_login_session()
                 
                 # Create secure signup session
-<<<<<<< HEAD
-                # Pass the data to the function, which should set the session variable.
-=======
->>>>>>> c6a70167
+
                 create_signup_session(signup_data, otp, email)
                 
                 print(f"DEBUG: Signup session created successfully")
@@ -1016,20 +1013,9 @@
                 return redirect(url_for('verify_otp'))
             else:
                 # No email provided - check if facial recognition is requested
-<<<<<<< HEAD
+
                 # Pass the data to the function, which should set the session variable.
-=======
-                signup_data = session.get('pending_signup')
-                if not signup_data:
-                    flash("Session error. Please try signing up again.", "error")
-                    return render_template('signup.html', 
-                                         locations=locations,
-                                         prefill_email=email,
-                                         prefill_username=username,
-                                         prefill_dob=dob,
-                                         max_date=date.today().isoformat())
-                
->>>>>>> c6a70167
+
                 create_signup_session(signup_data)
                 session['signup_method'] = 'security_questions'
                 
@@ -1402,7 +1388,7 @@
 @require_login_session
 def login_verify_face():
     """Verify face for login completion"""
-<<<<<<< HEAD
+
     
     # DEBUG: Log session state at the start
     print(f"DEBUG: login_verify_face route called")
@@ -1410,11 +1396,7 @@
     print(f"DEBUG: temp_user_id: {session.get('temp_user_id')}")
     print(f"DEBUG: login_session_active: {session.get('login_session_active')}")
     print(f"DEBUG: Request method: {request.method}")
-=======
-    app.logger.info(f"login_verify_face called with method: {request.method}")
-    app.logger.info(f"Session data: temp_user_id={session.get('temp_user_id')}, temp_user_role={session.get('temp_user_role')}, login_step={session.get('login_step')}")
->>>>>>> c6a70167
-    
+
     if request.method == 'POST':
         try:
             app.logger.info("Starting facial recognition POST processing")
@@ -1459,10 +1441,7 @@
             app.logger.info(f"Retrieved user_id from session: {user_id}")
             
             # Verify the face against stored image
-<<<<<<< HEAD
-=======
-            app.logger.info(f"Starting face verification for user_id: {user_id}")
->>>>>>> c6a70167
+
             success, message = verify_user_face(user_id, opencv_image)
             app.logger.info(f"Face verification result: success={success}, message='{message}'")
             
@@ -1532,8 +1511,7 @@
             else:
                 failed_attempts = session.get('face_failed_attempts', 0) + 1
                 session['face_failed_attempts'] = failed_attempts
-                
-<<<<<<< HEAD
+
                 # Enhanced failure logging
                 print(f"FACIAL RECOGNITION FAILED:")
                 print(f"  User: {user_name} (ID: {user_id})")
@@ -1544,9 +1522,7 @@
                 print("=" * 50)
                 
                 app.logger.warning(f"FACIAL RECOGNITION FAILED: User {user_name} (ID: {user_id}) - Similarity: {similarity_score}, Below threshold, Message: {message}, Attempt {failed_attempts}/3")
-=======
-                app.logger.info(f"Face verification failed: {message}. Attempt {failed_attempts}/3")
->>>>>>> c6a70167
+
                 
                 log_audit_action(
                     action='Login',
@@ -1751,14 +1727,6 @@
     db_connection = None
     cursor = None
     signed_up_events = []
-
-<<<<<<< HEAD
-    try:
-        db_connection = mysql.connector.connect(
-            host=DB_HOST, user=DB_USER, password=DB_PASSWORD, database=DB_NAME, port=DB_PORT
-        )
-        cursor = db_connection.cursor(dictionary=True) # Ensure dictionary cursor
-=======
 @app.route('/security_questions', methods=['GET', 'POST'])
 def security_questions():
     """Security questions route with correct session protection."""
@@ -1781,7 +1749,6 @@
     # Assuming you have a `security_questions_route()` function from another module
     # as mentioned in your code.
     return security_questions_route()
->>>>>>> c6a70167
 
         # Query to get events the user has signed up for, for the sidebar list
         query = """
@@ -2605,10 +2572,9 @@
     email = request.form.get('admin_email')
     password = request.form.get('admin_password')
 
-<<<<<<< HEAD
+
     conn = get_db_connection()
-    cursor = conn.cursor(dictionary=True)
-=======
+    cursor = conn.cursor(dictionary=True
 @app.route('/cancel_signup')
 def cancel_signup():
     """Allow users to cancel the signup process"""
@@ -2707,7 +2673,6 @@
     current_user = g.username or "Anonymous"
     is_admin = (g.role == 'admin')
     conn = cursor = None
->>>>>>> c6a70167
 
     try:
         # Get admin record
