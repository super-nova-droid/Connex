--- conflicted
+++ resolved
@@ -180,12 +180,12 @@
 
 @app.route('/signup', methods=['GET', 'POST'])
 def signup():
-    if g.user: # Redirect if already logged in
+    if g.user:  # Redirect if already logged in
         return redirect(url_for('home'))
 
     prefill_email = session.get("oauth_signup_email")
     prefill_username = session.get("oauth_signup_username")
-    
+
     # Define community centers
     locations = [
         {'location_id': 1, 'location_name': 'Hougang Community Centre', 'address': 'Hougang'},
@@ -196,71 +196,6 @@
     ]
 
     if request.method == 'POST':
-<<<<<<< HEAD
-        name = request.form.get('username', '').strip()
-        password = request.form.get('password', '').strip()
-        confirm_password = request.form.get('confirm_password', '').strip()
-        email = request.form.get('email', '').strip()
-        dob = request.form.get('dob') # DOB could be None or empty string
-        province = request.form.get('province', '').strip()
-        is_volunteer = 'is_volunteer' in request.form
-
-        # A07:2021-Identification and Authentication Failures: Stronger password policy (example)
-        if len(password) < 8 or not re.search(r'[A-Z]', password) or not re.search(r'[a-z]', password) or \
-           not re.search(r'\d', password) or not re.search(r'[!@#$%^&*(),.?":{}|<>]', password):
-            flash("Password must be at least 8 characters long and include uppercase, lowercase, numbers, and symbols.", "error")
-            return render_template('signup.html', username=name, email=email, dob=dob, province=province)
-
-        if password != confirm_password:
-            flash("Passwords do not match!", "error")
-            return render_template('signup.html', username=name, email=email, dob=dob, province=province)
-
-        # A03:2021-Injection: Basic email format validation
-        if not re.match(r"[^@]+@[^@]+\.[^@]+", email):
-            flash("Invalid email format.", "error")
-            return render_template('signup.html', username=name, email=email, dob=dob, province=province)
-
-        # Store form data in session for OTP verification
-        session['pending_signup'] = {
-            'username': name,
-            'password': password,
-            'email': email,
-            'dob': dob,
-            'province': province,
-            'is_volunteer': is_volunteer
-        }
-
-        # OTP logic
-        otp = str(random.randint(100000, 999999))
-        session['otp_email'] = email
-        session['otp_code'] = otp
-        session['otp_verified'] = False
-
-        conn = None
-        cursor = None
-
-        try:
-            conn = get_db_connection()
-            cursor = conn.cursor()
-
-            # A07:2021-Identification and Authentication Failures: Check for existing email to prevent user enumeration
-            cursor.execute("SELECT user_id FROM Users WHERE email = %s", (email,))
-            if cursor.fetchone():
-                flash("An account with this email already exists.", "error")
-                return render_template('signup.html', username=name, email=email, dob=dob, province=province)
-
-            send_otp_email(email, otp)
-            flash("Please verify your email with the OTP sent.", "info")
-            return redirect(url_for('verify_otp'))
-
-        except Exception as e:
-            app.logger.error(f"Error during signup process for {email}: {e}")
-            flash("An error occurred during signup. Please try again.", "error")
-            return render_template('signup.html', username=name, email=email, dob=dob, province=province)
-        finally:
-            if cursor: cursor.close()
-            if conn: conn.close()
-=======
         # Store form data in session, do NOT insert into DB yet
         session['pending_signup'] = {
             'username': request.form['username'],
@@ -268,68 +203,40 @@
             'confirm_password': request.form['confirm_password'],
             'email': request.form['email'],
             'dob': request.form['dob'],
-            'location_id': request.form['location_id'],
+            'province': request.form['province'],
             'is_volunteer': 'is_volunteer' in request.form
         }
 
         # Basic Validation
         if session['pending_signup']['password'] != session['pending_signup']['confirm_password']:
-            flash("Passwords do not match.", "error")
-            # Clear session data
-            session.pop('pending_signup', None)
-            return redirect(url_for('signup'))
-
-        conn = get_db_connection()
-        cursor = get_db_cursor(conn)
-
-        try:
-            # Check if email already exists
-            cursor.execute("SELECT * FROM Users WHERE email = %s", (session['pending_signup']['email'],))
-            existing_email = cursor.fetchone()
-            cursor.fetchall()  # Consume any remaining results
-
-            # Check if username already exists
-            cursor.execute("SELECT * FROM Users WHERE username = %s", (session['pending_signup']['username'],))
-            existing_username = cursor.fetchone()
-            cursor.fetchall()  # Consume any remaining results
-
-            if existing_email and existing_username:
-                flash("Both email and username are already registered.", "error")
-                # Clear session data
-                session.pop('pending_signup', None)
-                return redirect(url_for('signup'))
-            elif existing_email:
-                flash("Email is already registered.", "error")
-                # Clear session data
-                session.pop('pending_signup', None)
-                return redirect(url_for('signup'))
-            elif existing_username:
-                flash("Username is already taken.", "error")
-                # Clear session data
-                session.pop('pending_signup', None)
-                return redirect(url_for('signup'))
-
-            otp = str(random.randint(100000, 999999))
-            session['otp_email'] = session['pending_signup']['email']
-            session['otp_code'] = otp
-            session['otp_verified'] = False
-
-            send_otp_email(session['pending_signup']['email'], otp)
-
-            flash("Please verify your email with the OTP sent.", "info")
-            return redirect(url_for('verify_otp'))
-        except Exception as e:
-            flash("An error occurred during signup. Please try again.", "error")
-            print(f"Error: {e}")
-            # Clear session data
-            session.pop('pending_signup', None)
-            return redirect(url_for('signup'))
-        finally:
-            cursor.close()
-            conn.close()
->>>>>>> e9728d5b
-
-    return render_template('signup.html', prefill_email=prefill_email, prefill_username=prefill_username, locations=locations)
+            flash("Passwords do not match!", "error")
+            return render_template('signup.html', **session['pending_signup'])
+
+        # A07:2021-Identification and Authentication Failures: Stronger password policy (example)
+        password = session['pending_signup']['password']
+        if len(password) < 8 or not re.search(r'[A-Z]', password) or not re.search(r'[a-z]', password) or \
+           not re.search(r'\d', password) or not re.search(r'[!@#$%^&*(),.?":{}|<>]', password):
+            flash("Password must be at least 8 characters long and include uppercase, lowercase, numbers, and symbols.", "error")
+            return render_template('signup.html', **session['pending_signup'])
+
+        # A03:2021-Injection: Basic email format validation
+        email = session['pending_signup']['email']
+        if not re.match(r"[^@]+@[^@]+\.[^@]+", email):
+            flash("Invalid email format.", "error")
+            return render_template('signup.html', **session['pending_signup'])
+
+        # OTP logic
+        otp = str(random.randint(100000, 999999))
+        session['otp_email'] = email
+        session['otp_code'] = otp
+        session['otp_verified'] = False
+
+        send_otp_email(email, otp)
+
+        flash("Please verify your email with the OTP sent.", "info")
+        return redirect(url_for('verify_otp'))
+
+    return render_template('signup.html', prefill_email=prefill_email, prefill_username=prefill_username)
 
 @app.route('/verify_otp', methods=['GET', 'POST'])
 def verify_otp():
@@ -373,12 +280,6 @@
                 session['otp_verified'] = True
                 
                 flash("Account created and email verified successfully!", "success")
-<<<<<<< HEAD
-                app.logger.info(f"New user registered: {name} ({email}) with role {role}.") # A09:2021-Security Logging
-=======
-                return redirect(url_for('login'))
-                
->>>>>>> e9728d5b
             except mysql.connector.Error as err:
                 app.logger.error(f"Database error during signup for {email}: {err}") # A09:2021-Security Logging
                 # A05:2021-Security Misconfiguration: Avoid revealing sensitive error details to the user
@@ -393,44 +294,37 @@
                     cursor.close()
                 if conn:
                     conn.close()
-<<<<<<< HEAD
                 # Clean up session
                 session.pop('pending_signup', None)
                 session.pop('otp_code', None)
                 session.pop('otp_email', None)
                 session['otp_verified'] = True
-            return redirect(url_for('login'))
+            return redirect('/login')  # Explicitly use the login URL
         else:
             flash("Invalid OTP. Please try again.", "error")
-=======
-        else:
-            flash("Invalid OTP. Please try again.", "error")
-            return redirect(url_for('verify_otp'))
->>>>>>> e9728d5b
+
+            conn.commit()
+            flash("Account created successfully! Please log in.", "success")
+            app.logger.info(f"New user registered: {name} ({email}) with role {role}.") # A09:2021-Security Logging
+            return redirect(url_for('login'))
+
+        except mysql.connector.Error as err:
+            app.logger.error(f"Database error during signup for {email}: {err}") # A09:2021-Security Logging
+            # A05:2021-Security Misconfiguration: Avoid revealing sensitive error details to the user
+            if err.errno == 1062: # MySQL error code for duplicate entry
+                flash("An account with this email already exists.", "error")
+            else:
+                flash("Something went wrong. Please try again.", "error")
+            conn.rollback()
+            return redirect(url_for('signup'))
+
+        finally:
+            if cursor: cursor.close()
+            if conn: conn.close()
+
 
     return render_template('verify_otp.html')
 
-@app.route('/resend_otp', methods=['POST'])
-def resend_otp():
-    # Check if there's a pending signup session
-    if 'pending_signup' not in session or 'otp_email' not in session:
-        flash("No active OTP session found. Please sign up again.", "error")
-        return redirect(url_for('signup'))
-    
-    try:
-        # Generate a new OTP
-        new_otp = str(random.randint(100000, 999999))
-        session['otp_code'] = new_otp
-        
-        # Send the new OTP to the same email
-        send_otp_email(session['otp_email'], new_otp)
-        
-        flash("A new OTP has been sent to your email.", "info")
-    except Exception as e:
-        flash("Failed to resend OTP. Please try again.", "error")
-        print(f"Error resending OTP: {e}")
-    
-    return redirect(url_for('verify_otp'))
 
 @app.route('/mfa')
 def mfa():
@@ -1025,17 +919,10 @@
     # not directly from client-side JavaScript if you are passing the API key to the client.
     # If client-side JS directly uses OPENAI_API_KEY, this is a severe security risk.
     # It's better to have a server-side endpoint that makes the call.
-<<<<<<< HEAD
     if not OPENAI_API_KEY:
         flash("Chatbot is not available due to missing API key.", "warning")
         return redirect(url_for('home')) # Or render a specific error page
-    return render_template('chat.html', openai_api_key="KEY_REDACTED_FOR_CLIENT")
-=======
-    # If not OPENAI_API_KEY:
-    #     flash("Chatbot is not available due to missing API key.", "warning")
-    #     return redirect(url_for('home')) # Or render a specific error page
-    # return render_template('chat.html', openai_api_key="PUBLIC_FACING_KEY_IF_ANY" if not OPENAI_API_KEY else "KEY_REDACTED_FOR_CLIENT")
->>>>>>> e9728d5b
+    return render_template('chat.html', openai_api_key="PUBLIC_FACING_KEY_IF_ANY" if not OPENAI_API_KEY else "KEY_REDACTED_FOR_CLIENT")
 
 
 @app.route('/events')
